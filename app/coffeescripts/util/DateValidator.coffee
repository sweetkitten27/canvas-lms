#
# Copyright (C) 2013 Instructure, Inc.
#
# This file is part of Canvas.
#
# Canvas is free software: you can redistribute it and/or modify it under
# the terms of the GNU Affero General Public License as published by the Free
# Software Foundation, version 3 of the License.
#
# Canvas is distributed in the hope that it will be useful, but WITHOUT ANY
# WARRANTY; without even the implied warranty of MERCHANTABILITY or FITNESS FOR
# A PARTICULAR PURPOSE. See the GNU Affero General Public License for more
# details.
#
# You should have received a copy of the GNU Affero General Public License along
# with this program. If not, see <http://www.gnu.org/licenses/>.
#

define [
  'jquery'
  'underscore'
  'timezone'
  'i18n!overrides'
  'jsx/grading/helpers/GradingPeriodsHelper'
  'jsx/shared/helpers/dateHelper'
], ($, _, tz, I18n, GradingPeriodsHelper, DateHelper) ->

  class DateValidator

    constructor: (params) ->
      @dateRange = params['date_range']
      @data = params['data']
      @hasGradingPeriods = params.hasGradingPeriods
      @gradingPeriods = params.gradingPeriods
      @userIsAdmin = params.userIsAdmin
      @dueDateRequired = params.postToSIS && ENV.DUE_DATE_REQUIRED_FOR_ACCOUNT

    validateDatetimes: ->
      lockAt = @data.lock_at
      unlockAt = @data.unlock_at
      dueAt = @data.due_at
      section = _.find(ENV.SECTION_LIST, {id: @data.course_section_id})

      currentDateRange = if section then @getSectionRange(section) else @dateRange

      datetimesToValidate = []

      if currentDateRange.start_at?.date
        datetimesToValidate.push {
          date: currentDateRange.start_at.date,
          validationDates: {"due_at": dueAt, "unlock_at": unlockAt},
          range: "start_range",
          type: currentDateRange.start_at.date_context
        }
      if currentDateRange.end_at?.date
        datetimesToValidate.push {
          date: currentDateRange.end_at.date,
          validationDates: {"due_at": dueAt, "lock_at": lockAt},
          range: "end_range",
          type: currentDateRange.end_at.date_context
        }
      if dueAt
        datetimesToValidate.push {
          date: dueAt,
          validationDates: {"lock_at": lockAt},
          range: "start_range",
          type: "due"
        }
        datetimesToValidate.push {
          date: dueAt,
          validationDates: {"unlock_at": unlockAt},
          range: "end_range",
          type: "due"
        }

<<<<<<< HEAD
      if @hasGradingPeriods && !@userIsAdmin && @data.persisted == false
=======
      if @dueDateRequired
        datetimesToValidate.push {
          date: dueAt,
          dueDateRequired: @dueDateRequired,
        }

      if @multipleGradingPeriodsEnabled && !@userIsAdmin && @data.persisted == false
>>>>>>> 8eb0f69e
        datetimesToValidate.push {
          date: dueAt,
          range: "grading_period_range",
        }

      if lockAt
        datetimesToValidate.push {
          date: lockAt,
          validationDates: {"unlock_at": unlockAt},
          range: "end_range",
          type: "lock"
        }
      errs = {}
      @_validateDatetimeSequences(datetimesToValidate, errs)

    getSectionRange:(section) ->
      return @dateRange unless section.override_course_and_term_dates

      if section.start_at
        @dateRange.start_at = {date: section.start_at, date_context: "section" }
      if section.end_at
        @dateRange.end_at = {date: section.end_at, date_context: "section"}

      @dateRange

    _validateMultipleGradingPeriods: (date, errs) =>
      helper = new GradingPeriodsHelper(@gradingPeriods)
      dueAt = if date == null then null else new Date(@_formatDatetime(date))
      return unless helper.isDateInClosedGradingPeriod(dueAt)

      earliestDate = helper.earliestValidDueDate
      if earliestDate
        formatted = DateHelper.formatDateForDisplay(earliestDate)
        errs["due_at"] = I18n.t("Please enter a due date on or after %{earliestDate}", earliestDate: formatted)
      else
        errs["due_at"] = I18n.t("Due date cannot fall in a closed grading period")

    _validateDatetimeSequences: (datetimesToValidate, errs) =>
      for datetimeSet in datetimesToValidate
        if datetimeSet.dueDateRequired && !datetimeSet.date
          errs["due_at"] = I18n.t("Please add a due date")
        if datetimeSet.range == "grading_period_range"
          @_validateMultipleGradingPeriods(datetimeSet.date, errs)
        else if datetimeSet.date
          switch datetimeSet.range
            when "start_range"
              _.each datetimeSet.validationDates, (validationDate, dateType) =>
                if validationDate && @_formatDatetime(datetimeSet.date) > @_formatDatetime(validationDate)
                  errs[dateType] = DATE_RANGE_ERRORS[dateType][datetimeSet.range][datetimeSet.type]
            when "end_range"
              _.each datetimeSet.validationDates, (validationDate, dateType) =>
                if validationDate && @_formatDatetime(datetimeSet.date) < @_formatDatetime(validationDate)
                  errs[dateType] = DATE_RANGE_ERRORS[dateType][datetimeSet.range][datetimeSet.type]
      errs

    _formatDatetime: (date) ->
      tz.format(tz.parse(date), "%F %R")

    DATE_RANGE_ERRORS = {
      "due_at": {
        "start_range": {
          "section": I18n.t('Due date cannot be before section start')
          "course": I18n.t('Due date cannot be before course start')
          "term": I18n.t('Due date cannot be before term start')
        },
        "end_range": {
          "section": I18n.t('Due date cannot be after section end')
          "course": I18n.t('Due date cannot be after course end')
          "term": I18n.t('Due date cannot be after term end')
        }
      },
      "unlock_at": {
        "start_range": {
          "section": I18n.t('Unlock date cannot be before section start')
          "course": I18n.t('Unlock date cannot be before course start')
          "term": I18n.t('Unlock date cannot be before term start')
        },
        "end_range" : {
          "due": I18n.t('Unlock date cannot be after due date'),
          "lock": I18n.t('Unlock date cannot be after lock date')
        }
      },
      "lock_at": {
        "start_range": {
          "due": I18n.t('Lock date cannot be before due date')
        },
        "end_range": {
          "section": I18n.t('Lock date cannot be after section end')
          "course": I18n.t('Lock date cannot be after course end')
          "term": I18n.t('Lock date cannot be after term end')
        }
      }
    }<|MERGE_RESOLUTION|>--- conflicted
+++ resolved
@@ -73,17 +73,13 @@
           type: "due"
         }
 
-<<<<<<< HEAD
-      if @hasGradingPeriods && !@userIsAdmin && @data.persisted == false
-=======
       if @dueDateRequired
         datetimesToValidate.push {
           date: dueAt,
           dueDateRequired: @dueDateRequired,
         }
 
-      if @multipleGradingPeriodsEnabled && !@userIsAdmin && @data.persisted == false
->>>>>>> 8eb0f69e
+      if @hasGradingPeriods && !@userIsAdmin && @data.persisted == false
         datetimesToValidate.push {
           date: dueAt,
           range: "grading_period_range",
