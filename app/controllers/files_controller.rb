#
# Copyright (C) 2011 Instructure, Inc.
#
# This file is part of Canvas.
#
# Canvas is free software: you can redistribute it and/or modify it under
# the terms of the GNU Affero General Public License as published by the Free
# Software Foundation, version 3 of the License.
#
# Canvas is distributed in the hope that it will be useful, but WITHOUT ANY
# WARRANTY; without even the implied warranty of MERCHANTABILITY or FITNESS FOR
# A PARTICULAR PURPOSE. See the GNU Affero General Public License for more
# details.
#
# You should have received a copy of the GNU Affero General Public License along
# with this program. If not, see <http://www.gnu.org/licenses/>.
#

CONTENT_LENGTH_RANGE = 50*1024*1024
S3_EXPIRATION_TIME = 30.minutes

class FilesController < ApplicationController
  before_filter :require_context, :except => [:public_feed,:full_index,:assessment_question_show,:image_thumbnail,:show_thumbnail,:create_pending,:s3_success]
  before_filter :check_file_access_flags, :only => :show_relative
  prepend_around_filter :load_pseudonym_from_policy, :only => :create

  before_filter { |c| c.active_tab = "files" }

  def quota
    get_quota
    if authorized_action(@context.attachments.new, @current_user, :create)
      h = ActionView::Base.new
      h.extend ActionView::Helpers::NumberHelper
      result = {
        :quota => h.number_to_human_size(@quota),
        :quota_used => h.number_to_human_size(@quota_used),
        :quota_full => (@quota_used >= @quota)
      }
      render :json => result.to_json
    end
  end
  
  def check_file_access_flags
    if params[:user_id] && params[:ts] && params[:verifier]
      user = User.find_by_id(params[:user_id]) if params[:user_id].present?
      if user && user.valid_access_verifier?(params[:ts], params[:verifier])
        # attachment.rb checks for this session attribute when determining 
        # permissions, but it should be ignored by the rest of the models' 
        # permission checks
        session['file_access_user_id'] = user.id
        session['file_access_expiration'] = 1.hour.from_now.to_i
      end
    end
    # These sessions won't get deleted when the user logs out since this
    # is on a separate domain, so we've added our own (stricter) timeout.
    if session && session['file_access_user_id'] && session['file_access_expiration'].to_i > Time.now.to_i
      session['file_access_expiration'] = 1.hour.from_now.to_i
    end
    true
  end
  protected :check_file_access_flags
  
  def retrieve_folders
    Folder.root_folders(@context)
    @all_folders = @context.active_folders_detailed.to_a
    @folders = @all_folders.select {|f| f.grants_rights?(@current_user, session, :read)[:read] }
    @root_folders = @all_folders.select {|f| f.parent_folder_id == nil}
    @current_folder ||= @root_folders[0]
  end
  protected :retrieve_folders
  
  def index
    if request.format == :json
      if authorized_action(@context.attachments.new, @current_user, :read)
        @current_folder = Folder.find_folder(@context, params[:folder_id])
        get_quota
        retrieve_folders if !@current_folder
        if !@current_folder || authorized_action(@current_folder, @current_user, :read)
          if params[:folder_id]
            if @context.grants_right?(@current_user, session, :manage_files)
              @current_attachments = @current_folder.active_file_attachments
            else
              @current_attachments = @current_folder.visible_file_attachments
              @root_folders = @root_folders.select{|f| f.visible? } rescue []
              @folders = @folders.select{|f| f.visible? } rescue []
              @current_folder = @root_folders[0] if !@current_folder.visible?
            end
            @current_attachments = @current_attachments.scoped(:include => [:thumbnail, :media_object])
            render :json => @current_attachments.to_json(:methods => [:readable_size, :currently_locked], :permissions => {:user => @current_user, :session => session})
          else
            render :json => @context.file_structure_for(@current_user).to_json(:permissions => {:user => @current_user}, :methods => [:readable_size, :mime_class, :currently_locked, :collaborator_ids])
          end
        end
      end
    else
      full_index
    end
  end
  
  def list
    if authorized_action(@context, @current_user, :read)
      can_manage_files = @context.grants_right?(@current_user, session, :manage_files)
      json = Rails.cache.fetch(['file_list_json', @context.cache_key, (@current_user.cache_key rescue 'nobody')].cache_key) do
        @visible_folders = @context.active_folders_detailed.select{|f| f.grants_right?(@current_user, session, :read_contents)}
        @files = @context.active_attachments.scoped(:include => [:thumbnail, :media_object])
        visible_folders_hash = {}
        @visible_folders.each{|f| visible_folders_hash[f.id] = true }
        @visible_files = @files.select{|a| can_manage_files || (!a.currently_locked && visible_folders_hash[a.folder_id]) }
        (@visible_folders + @visible_files).to_json
      end
      render :json => json
    end
  end

  def full_index
    get_context
    get_quota
    add_crumb("Files", named_context_url(@context, :context_files_url))
    @contexts = [@context]
    if !@context.is_a?(User) || (@context == @current_user && params[:show_all_contexts])
      get_all_pertinent_contexts
    end
    @too_many_contexts = @contexts.length > 15
    @contexts = @contexts[0,15]
    if @contexts.length <= 1 && !authorized_action(@context.attachments.new, @current_user, :read)
      return
    end
    return unless tab_enabled?(@context.class::TAB_FILES)
    @context = UserProfile.new(@context) if @context == @current_user
    log_asset_access("files:#{@context.asset_string}", "files", 'other') if @context
    respond_to do |format|
      if @contexts.empty?
        format.html { redirect_to !@context || @context == @current_user ? dashboard_url : named_context_url(@context, :context_url) }
      else
        format.html { render :action => 'full_index' }
      end
      format.json { render :json => @file_structures.to_json }
    end
  end
  
  def text_show
    @attachment = @context.attachments.find(params[:file_id])
    if authorized_action(@attachment,@current_user,:read)
      if @attachment.grants_right?(@current_user, nil, :download)
        @headers = false
        @tag = @attachment.context_module_tag
        @module = @attachment.context_module_tag.context_module rescue nil
        render
      else
        show
      end
    end
  end
  
  def assessment_question_show
    @context = AssessmentQuestion.find(params[:assessment_question_id])
    @attachment = @context.attachments.find(params[:id])
    @skip_crumb = true
    if @attachment.deleted?
      flash[:notice] = "The file #{@attachment.display_name} has been deleted"
      redirect_to dashboard_url
    end
    show
  end
  
  # this is used for the google docs preview of a document
  def public_url
    respond_to do |format|
      format.json do
        @attachment = Attachment.find(params[:id])
        # if the attachment is part of a submisison, its 'context' will be the student that submmited the assignment.  so if  @current_user is a 
        # teacher authorized_action(@attachment, @current_user, :download) will be false, we need to actually check if they have perms to see the 
        # submission.
        if params[:submission_id] && (@submission = Submission.find(params[:submission_id]))
          @attachment ||= @submission.submission_history.map(&:versioned_attachments).flatten.find{|a| a.id == params[:download].to_i }
        end        
        if @submission ? authorized_action(@submission, @current_user, :read) : authorized_action(@attachment, @current_user, :download)
          render :json  => { :public_url => @attachment.authenticated_s3_url }
        end
      end
    end
  end
  
  def show
    params[:id] ||= params[:file_id]
    @attachment = @context.attachments.find(params[:id])
    params[:download] ||= params[:preview]
    @context = UserProfile.new(@context) if @context == @current_user
    add_crumb("Files", named_context_url(@context, :context_files_url)) unless @skip_crumb
    if @attachment.deleted?
      flash[:notice] = "The file #{@attachment.display_name} has been deleted"
      if params[:preview] && @attachment.mime_class == 'image'
        redirect_to '/images/blank.png'
      elsif request.format == :json
        render :json => {:deleted => true}.to_json
      else
        redirect_to named_context_url(@context, :context_files_url)
      end
      return
    end
    if (params[:download] && params[:verifier] && params[:verifier] == @attachment.uuid) || authorized_action(@attachment, @current_user, :read)
      if params[:download]
        if (params[:verifier] && params[:verifier] == @attachment.uuid) || (@attachment.grants_right?(@current_user, session, :download))
          disable_page_views if params[:preview]
          begin
            send_attachment(@attachment)
          rescue => e
            @headers = false if params[:ts] && params[:verifier]
            @not_found_message = "It looks like something went wrong when this file was uploaded, and we can't find the actual file.  You may want to notify the owner of the file and have them re-upload it."
            logger.error "Error downloading a file: #{e} - #{e.backtrace}"
            render :template => 'shared/errors/404_message', :status => :bad_request
          end
          return
        elsif authorized_action(@attachment, @current_user, :read)
          render_attachment(@attachment)
        end
      # This action is a callback used in our system to help record when
      # a user views an inline preview of a file instead of downloading
      # it, since this should also count as an access.
      elsif params[:inline]
        generate_new_page_view
        @attachment.context_module_action(@current_user, :read) if @current_user
        log_asset_access(@attachment, 'files', 'files')
        render :json => {:ok => true}.to_json
      else
        render_attachment(@attachment)
      end
    end
  end
  
  def render_attachment(attachment)
    respond_to do |format|
      if params[:preview] && attachment.mime_class == 'image'
        format.html { redirect_to '/images/lock.png' }
      else
        if @files_domain
          @headers = false
          @show_left_side = false
        end
        format.html { render :action => 'show' }
      end
      if request.format == :json
        options = {:permissions => {:user => @current_user}}
        if @attachment.grants_right?(@current_user, session, :download)
          # Right now we assume if they ask for json data on the attachment
          # which includes the scribd doc data, then that means they have 
          # viewed or are about to view the file in some form.
          attachment.context_module_action(@current_user, :read) if @current_user && (
            (feature_enabled?(:scribd) && attachment.scribd_doc) || 
            (service_enabled?(:google_docs_previews) && attachment.authenticated_s3_url)
          )
          options[:methods] = :authenticated_s3_url if service_enabled?(:google_docs_previews) && attachment.authenticated_s3_url
          log_asset_access(@attachment, "files", "files")
        else
          @attachment.scribd_doc = nil
        end
      end
      format.json { render :json => @attachment.to_json(options) }
    end
  end
  protected :render_attachment

  def show_relative
    path = params[:file_path]

    #if the relative path matches the given file id use that file
    if params[:file_id].present? && @attachment = @context.attachments.find_by_id(params[:file_id])
      if @attachment.matches_full_display_path?(path) || @attachment.matches_full_path?(path)
        params[:id] = params[:file_id]
      else
        @attachment = nil
      end
    end

    if !@attachment
      #The relative path is for a different file, try to find it
      @attachments = @context.attachments.active.to_a
      @attachment  = @attachments.find { |a| a.matches_full_display_path?(path) }
      @attachment  ||= @attachments.find { |a| a.matches_full_path?(path) }
      Attachment.find(0) if !@attachment
      params[:id] = @attachment ? @attachment.id : nil
    end

    params[:download] = '1'
    show
  end
  
  # checks if for the current root account there's a 'files' domain
  # defined and tried to use that.  This way any files that we stream through
  # a canvas URL are at least on a separate subdomain and the javascript 
  # won't be able to access or update data with AJAX requests.
  def safer_domain_available?
    if !@files_domain && request.host_with_port != HostUrl.file_host(@domain_root_account)
      @safer_domain_host = HostUrl.file_host(@domain_root_account)
    end
    !!@safer_domain_host
  end
  protected :safer_domain_available?
  
  def attachment_content
    @attachment = @context.attachments.active.find(params[:file_id])
    if authorized_action(@attachment, @current_user, :update)
      # The files page lets you edit text content inline by firing off a json
      # request to get the data.
      # Protect ourselves against reading huge files into memory -- if the
      # attachment is too big, don't return it.
      if @attachment.size > Setting.get_cached('attachment_json_response_max_size', 1.megabyte.to_s).to_i
        render :json => { :error => 'The file is too large to edit' }.to_json
        return
      end

      stream = @attachment.open
      render :json => { :body => stream.read }.to_json
     end
  end
  
  def send_attachment(attachment)
    if params[:inline] && attachment.content_type && (attachment.content_type.match(/\Atext/) || attachment.mime_class == 'text' || attachment.mime_class == 'html' || attachment.mime_class == 'code' || attachment.mime_class == 'image')
      send_stored_file(attachment)
    elsif attachment.inline_content? && !@context.is_a?(AssessmentQuestion)
      if params[:file_path] || !params[:wrap]
        send_stored_file(attachment)
      else
        # If the file is inlineable then redirect to the 'show' action 
        # so we can wrap it in all the Canvas header/footer stuff
        redirect_to(named_context_url(@context, :context_file_url, attachment.id))
      end
    else
      send_stored_file(attachment, false, true)
    end
  end
  protected :send_attachment
  
  def send_stored_file(attachment, inline=true, redirect_to_s3=false)
    attachment.context_module_action(@current_user, :read) if @current_user && !params[:preview]
    log_asset_access(@attachment, "files", "files") unless params[:preview]
    if safer_domain_available?
      redirect_to safe_domain_file_url(attachment, @safer_domain_host)
    elsif Attachment.local_storage?
      @headers = false if @files_domain
      send_file(attachment.full_filename, :type => attachment.content_type, :disposition => (inline ? 'inline' : 'attachment'))
    elsif redirect_to_s3
      redirect_to attachment.cacheable_s3_url
    else
      require 'aws/s3'
      send_file_headers!( :length=>AWS::S3::S3Object.about(attachment.full_filename, attachment.bucket_name)["content-length"], :filename=>attachment.filename, :disposition => 'inline', :type => attachment.content_type)
      render :status => 200, :text => Proc.new { |response, output|
        AWS::S3::S3Object.stream(attachment.full_filename, attachment.bucket_name) do |chunk|
         output.write chunk
        end
      }
    end
  end
  protected :send_stored_file
  
  # GET /files/new
  def new
    @attachment = @context.attachments.build
    if authorized_action(@attachment, @current_user, :create)
    end
  end
  
  def create_pending
    @context = Context.find_by_asset_string(params[:attachment][:context_code])
    @attachment = Attachment.new
    @attachment.context = @context
    permission_object = @attachment
    permission = :create
    
    # Using workflow_state we can keep track of the files that have been built
    # but we don't know that there's an s3 component for yet (it's still being
    # uploaded)
    workflow_state = 'unattached'
    # There are multiple reasons why we could be building a file. The default
    # is to upload it to a context.  In the other cases we need to check the
    # permission related to the purpose to make sure the file isn't being
    # uploaded just to disappear later
    if @context.is_a?(Assignment) && params[:intent] == 'comment'
      permission_object = @context
      permission = :attach_submission_comment_files
    elsif @context.is_a?(Assignment) && params[:intent] == 'submit'
      permission_object = @context
      permission = (@context.submission_types || "").match(/online_file_upload/) ? :submit : :nothing
    elsif @context.respond_to?(:is_a_context) && params[:intent] == 'attach_discussion_file'
      permission_object = @context.discussion_topics.new
      permission = :attach
    elsif @context.respond_to?(:is_a_context) && params[:intent] == 'message'
      permission_object = @context
      permission = :send_messages
      workflow_state = 'unattached_temporary'
    elsif @context.respond_to?(:is_a_context) && params[:intent] && params[:intent] != 'upload'
      # In other cases (like unzipping a file, extracting a QTI, etc.
      # we don't actually want the uploaded file to show up in the context's
      # file listings.  If you set its workflow_state to unattached_temporary
      # then it will never be activated.
      workflow_state = 'unattached_temporary'
    end
    
    if authorized_action(permission_object, @current_user, permission)
      if @context.respond_to?(:is_a_context) && params[:intent] == 'upload'
        get_quota
        return if quota_exceeded(named_context_url(@context, :context_files_url))
      end
      @attachment.filename = params[:attachment][:filename]
      @attachment.file_state = 'deleted'
      @attachment.workflow_state = workflow_state
      if @context.respond_to?(:folders)
        if params[:attachment][:folder_id].present?
          @folder = @context.folders.active.find_by_id(params[:attachment][:folder_id])
        end
        @folder ||= Folder.unfiled_folder(@context)
        @attachment.folder_id = @folder.id
      end
      @attachment.content_type = Attachment.mimetype(@attachment.filename)
      @attachment.save!

      if Attachment.s3_storage?
        res = {
<<<<<<< HEAD
          :upload_url => "http://#{@attachment.bucket_name}.s3.amazonaws.com/",
=======
          :id => @attachment.id,
          :upload_url => "#{request.ssl? ? "https" : "http"}://#{@attachment.bucket_name}.s3.amazonaws.com/",
          :proxied_upload_url => nil,
          :file_param => 'file',
>>>>>>> 9077560f
          :remote_url => true,
          :file_param => 'file',
          :success_url => s3_success_url(@attachment.id, :uuid => @attachment.uuid),
          :upload_params => {
            'AWSAccessKeyId' => AWS::S3::Base.connection.access_key_id
          }
        }
      elsif Attachment.local_storage?
        res = {
          :upload_url => named_context_url(@context, :context_files_url, :format => :text),
          :remote_url => false,
          :file_param => 'attachment[uploaded_data]', #uploadify ignores this and uses 'file',
          :upload_params => {
            'attachment[folder_id]' => params[:attachment][:folder_id] || '',
            'attachment[unattached_attachment_id]' => @attachment.id
          }
        }
      else
        raise "Unknown storage system configured"
      end

      # Build the data that will be needed for the user to upload to s3
      # without us being the middle-man
      full_filename = @attachment.full_filename.gsub(/\+/, " ")
      policy = {
        'expiration' => S3_EXPIRATION_TIME.from_now.utc.iso8601,
        'conditions' => [
          {'bucket' => @attachment.bucket_name},
          {'key' => full_filename},
          {'acl' => 'private'},
          ['starts-with', '$Filename', ''],
          ['starts-with', '$folder', ''],
          ['content-length-range', 1, CONTENT_LENGTH_RANGE]
        ]
      }
      extras = []
      if params[:no_redirect]
        extras << {'success_action_status' => '201'}
      elsif res[:success_url]
        extras << {'success_action_redirect' => res[:success_url]}
      end
      if @attachment.content_type && @attachment.content_type != "unknown/unknown"
        extras << {'content-type' => @attachment.content_type}
      end
      policy['conditions'] += extras
      # flash won't send the session cookie, so for local uploads we put the user id in the signed
      # policy so we can mock up the session for FilesController#create
      policy['conditions'] << {'pseudonym_id' => @current_pseudonym.id} if Attachment.local_storage?

      policy_encoded = Base64.encode64(policy.to_json).gsub(/\n/, '')
      signature = Base64.encode64(
        OpenSSL::HMAC.digest(
          OpenSSL::Digest::Digest.new('sha1'), Attachment.shared_secret, policy_encoded
        )
      ).gsub(/\n/, '')

      res[:id] = @attachment.id
      res[:upload_params].merge!({
        'Filename' => '',
        'folder' => '',
        'key' => full_filename,
        'acl' => 'private',
        'Policy' => policy_encoded,
        'Signature' => signature,
      })
      extras.map(&:to_a).each{ |extra| res[:upload_params][extra.first.first] = extra.first.last }

      render :json => res.to_json
    end
  end
  
  def s3_success
    if params[:id].present?
      @attachment = Attachment.find_by_id_and_workflow_state_and_uuid(params[:id], 'unattached', params[:uuid])
    end
    details = AWS::S3::S3Object.about(@attachment.full_filename, @attachment.bucket_name) rescue nil
    if @attachment && details
      unless @attachment.workflow_state == 'unattached_temporary'
        @attachment.workflow_state = nil
        @attachment.file_state = 'available'
      end
      @attachment.md5 = (details['etag'] || "").gsub(/\"/, '')
      @attachment.content_type = details['content-type']
      @attachment.size = details['content-length']
      
      if @attachment.md5 && !@attachment.md5.empty? && ns = @attachment.infer_namespace
        if existing_attachment = Attachment.find_all_by_md5_and_namespace(@attachment.md5, ns).detect{|a| a.id != @attachment.id && !a.root_attachment_id && a.content_type == @attachment.content_type }
          AWS::S3::S3Object.delete(@attachment.full_filename, @attachment.bucket_name) rescue nil
          @attachment.root_attachment = existing_attachment
          @attachment.write_attribute(:filename, nil)
          @attachment.clear_cached_urls
        end
      end
      
      @attachment.save!
      
      # normally this would be called by attachment_fu after it had uploaded the file to S3.
      @attachment.after_attachment_saved
      render_for_text @attachment.to_json(:allow => :uuid, :methods => [:uuid,:readable_size,:mime_class,:currently_locked,:scribdable?], :permissions => {:user => @current_user, :session => session})
    else
      render_for_text ""
    end
  end

  # POST /files
  # POST /files.xml
  def create
    if (folder_id = params[:attachment].delete(:folder_id)) && folder_id.present?
      @folder = @context.folders.active.find_by_id(folder_id)
    end
    @folder ||= Folder.unfiled_folder(@context)
    params[:attachment][:uploaded_data] ||= params[:attachment_uploaded_data]
    params[:attachment][:uploaded_data] ||= params[:file] 
    params[:attachment][:user] = @current_user
    params[:attachment].delete :context_id
    params[:attachment].delete :context_type
    if (unattached_attachment_id = params[:attachment].delete(:unattached_attachment_id)) && unattached_attachment_id.present?
      @attachment = @context.attachments.find_by_id_and_workflow_state(unattached_attachment_id, 'unattached')
    end
    @attachment ||= @context.attachments.new
    if authorized_action(@attachment, @current_user, :create)
      get_quota
      return if quota_exceeded(named_context_url(@context, :context_files_url))
      respond_to do |format|
        @attachment.folder_id ||= @folder.id
        @attachment.workflow_state = nil
        @attachment.file_state = 'available'
        success = nil
        if params[:attachment] && params[:attachment][:source_attachment_id]
          a = Attachment.find(params[:attachment].delete(:source_attachment_id))
          if a.root_attachment_id && att = @folder.attachments.find_by_id(a.root_attachment_id)
            @attachment = att
            success = true
          elsif a.grants_right?(@current_user, session, :download)
            @attachment = a.clone_for(@context, @attachment)
            success = @attachment.save
          end
        end
        if params[:attachment][:uploaded_data]
          success = @attachment.update_attributes(params[:attachment])
          @attachment.errors.add_to_base("Upload failed, server error, please try again.") unless success
        else
          @attachment.errors.add_to_base("Upload failed, expected form field missing")
        end
        unless (@attachment.cacheable_s3_url rescue nil)
          success = false
          if (params[:attachment][:uploaded_data].size == 0 rescue false)
            @attachment.errors.add_to_base("That file is empty.  Please upload a different file.")
          else
            @attachment.errors.add_to_base("Upload failed, please try again.")
          end
          unless @attachment.new_record?
            @attachment.destroy rescue @attachment.delete
          end
        end
        if success
          @attachment.move_to_bottom
          format.html { return_to(params[:return_to], named_context_url(@context, :context_files_url)) }
          format.json { render_for_text @attachment.to_json(:allow => :uuid, :methods => [:uuid,:readable_size,:mime_class,:currently_locked,:scribdable?], :permissions => {:user => @current_user, :session => session}) }
          format.text { render_for_text @attachment.to_json(:allow => :uuid, :methods => [:uuid,:readable_size,:mime_class,:currently_locked,:scribdable?], :permissions => {:user => @current_user, :session => session}) }
        else
          format.html { render :action => "new" }
          format.json { render :json => @attachment.errors.to_json }
          format.text { render :json => @attachment.errors.to_json }
        end
      end
    end
  end

  def update
    @attachment = @context.attachments.find(params[:id])
    @folder = @context.folders.active.find(params[:attachment][:folder_id]) rescue nil
    @folder ||= @attachment.folder
    @folder ||= Folder.unfiled_folder(@context)
    if authorized_action(@attachment, @current_user, :update)
      respond_to do |format|
        just_hide = params[:attachment][:just_hide]
        hidden = params[:attachment][:hidden]
        params[:attachment].delete_if{|k, v| ![:display_name, :locked, :lock_at, :unlock_at, :uploaded_data].include?(k.to_sym) }
        # Need to be careful on this one... we can't let students turn in a
        # file and then edit it after the fact...
        params[:attachment].delete(:uploaded_data) if @context.is_a?(User)
        @attachment.attributes = params[:attachment]
        if just_hide == '1'
          @attachment.locked = false
          @attachment.hidden = true
        elsif hidden && (hidden.empty? || hidden == "0")
          @attachment.hidden = false
        end
        @attachment.folder = @folder
        @folder_id_changed = @attachment.folder_id_changed?
        if @attachment.save
          @attachment.move_to_bottom if @folder_id_changed
          flash[:notice] = 'File was successfully updated.'
          format.html { redirect_to named_context_url(@context, :context_files_url) }
          format.json { render :json => @attachment.to_json(:methods => [:readable_size, :mime_class, :currently_locked], :permissions => {:user => @current_user, :session => session}), :status => :ok }
        else
          format.html { render :action => "edit" }
          format.json { render :json => @attachment.errors.to_json, :status => :bad_request }
        end
      end
    end
  end
  
  def reorder
    @folder = @context.folders.active.find(params[:folder_id])
    if authorized_action(@context, @current_user, :manage_files)
      @folders = @folder.sub_folders.active
      @folders.first && @folders.first.update_order((params[:folder_order] || "").split(","))
      @folder.file_attachments.first && @folder.file_attachments.first.update_order((params[:order] || "").split(","))
      @folder.reload
      render :json => @folder.subcontent.to_json(:methods => :readable_size, :permissions => {:user => @current_user, :session => session})
    end
  end
  
  def destroy
    @attachment = Attachment.find(params[:id])
    if authorized_action(@attachment, @current_user, :delete)
      @attachment.destroy
      respond_to do |format|
        format.html { redirect_to named_context_url(@context, :context_files_url) }# show.rhtml
        format.json { render :json => @attachment.to_json }
      end
    end
  end
  
  def image_thumbnail
    cancel_cache_buster
    url = Rails.cache.fetch(['thumbnail_url', params[:uuid]].cache_key, :expires_in => 30.minutes) do
      attachment = Attachment.find_by_id_and_uuid(params[:id], params[:uuid]) if params[:id].present?
      url = attachment.thumbnail_url rescue nil
      url ||= '/images/no_pic.gif'
      url
    end
    redirect_to url
  end

  # when using local storage, the image_thumbnail action redirects here rather
  # than to a s3 url
  def show_thumbnail
    if Attachment.local_storage?
      thumbnail = Thumbnail.find_by_id_and_uuid(params[:id], params[:uuid]) if params[:id].present?
      raise ActiveRecord::RecordNotFound unless thumbnail
      send_file thumbnail.full_filename, :content_type => thumbnail.content_type
    else
      image_thumbnail
    end
  end

  def public_feed
    return unless get_feed_context
    feed = Atom::Feed.new do |f|
      f.title = "#{@context.name} Files Feed"
      f.links << Atom::Link.new(:href => named_context_url(@context, :context_files_url))
      f.updated = Time.now
      f.id = named_context_url(@context, :context_files_url)
    end
    @entries = []
    @entries.concat @context.attachments.active
    @entries = @entries.sort_by{|e| e.updated_at}
    @entries.each do |entry|
      feed.entries << entry.to_atom
    end
    respond_to do |format|
      format.atom { render :text => feed.to_xml }
    end    
  end
end<|MERGE_RESOLUTION|>--- conflicted
+++ resolved
@@ -416,14 +416,7 @@
 
       if Attachment.s3_storage?
         res = {
-<<<<<<< HEAD
-          :upload_url => "http://#{@attachment.bucket_name}.s3.amazonaws.com/",
-=======
-          :id => @attachment.id,
           :upload_url => "#{request.ssl? ? "https" : "http"}://#{@attachment.bucket_name}.s3.amazonaws.com/",
-          :proxied_upload_url => nil,
-          :file_param => 'file',
->>>>>>> 9077560f
           :remote_url => true,
           :file_param => 'file',
           :success_url => s3_success_url(@attachment.id, :uuid => @attachment.uuid),
