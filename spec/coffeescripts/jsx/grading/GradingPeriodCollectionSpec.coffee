--- conflicted
+++ resolved
@@ -258,10 +258,7 @@
   test 'renderSaveButton renders a button if the user is not at the course grading periods page', ->
     ok @gradingPeriodCollection.renderSaveButton()
 
-<<<<<<< HEAD
-  module 'GradingPeriodCollection with read-only grading periods',
-=======
-  QUnit.module 'GradingPeriodCollection with one grading period',
+  QUnit.module 'GradingPeriodCollection with read-only grading periods',
     setup: ->
       @server = sinon.fakeServer.create()
       fakeENV.setup()
@@ -274,20 +271,8 @@
             "weight":null, "title":"Spring", "permissions": { "update":true, "delete":true }
           }
         ]
-        "grading_periods_read_only": false,
-        "can_create_grading_periods": true,
-        "can_toggle_grading_periods": true
-
-      @formattedIndexData =
-        "grading_periods":[
-          {
-            "id":"1", "startDate": new Date("2015-03-01T06:00:00Z"), "endDate": new Date("2015-05-31T05:00:00Z"),
-            "weight":null, "title":"Spring", "permissions": { "update":true, "delete":true }
-          }
-        ]
-        "grading_periods_read_only": false,
-        "can_create_grading_periods": true,
-        "can_toggle_grading_periods": true
+        "grading_periods_read_only": true,
+        "can_create_grading_periods": true
 
       @server.respondWith "GET", ENV.GRADING_PERIODS_URL, [200, {"Content-Type":"application/json"}, JSON.stringify @indexData]
       GradingPeriodCollectionElement = React.createElement(GradingPeriodCollection)
@@ -299,39 +284,5 @@
       fakeENV.teardown()
       @server.restore()
 
-  test 'shows a link to the settings page if the user can toggle the multiple grading periods feature', ->
-    ok @gradingPeriodCollection.refs.linkToSettings
-
-  test 'does not show a link to the settings page if the user cannot toggle the multiple grading periods feature', ->
-    @gradingPeriodCollection.setState(canChangeGradingPeriodsSetting: false)
-    notOk @gradingPeriodCollection.refs.linkToSettings
-
-  QUnit.module 'GradingPeriodCollection with read-only grading periods',
->>>>>>> 8eb0f69e
-    setup: ->
-      @server = sinon.fakeServer.create()
-      fakeENV.setup()
-      ENV.current_user_roles = ["admin"]
-      ENV.GRADING_PERIODS_URL = "/api/v1/accounts/1/grading_periods"
-      @indexData =
-        "grading_periods":[
-          {
-            "id":"1", "start_date":"2015-03-01T06:00:00Z", "end_date":"2015-05-31T05:00:00Z",
-            "weight":null, "title":"Spring", "permissions": { "update":true, "delete":true }
-          }
-        ]
-        "grading_periods_read_only": true,
-        "can_create_grading_periods": true
-
-      @server.respondWith "GET", ENV.GRADING_PERIODS_URL, [200, {"Content-Type":"application/json"}, JSON.stringify @indexData]
-      GradingPeriodCollectionElement = React.createElement(GradingPeriodCollection)
-      @gradingPeriodCollection = TestUtils.renderIntoDocument(GradingPeriodCollectionElement)
-      @server.respond()
-
-    teardown: ->
-      ReactDOM.unmountComponentAtNode(@gradingPeriodCollection.getDOMNode().parentNode)
-      fakeENV.teardown()
-      @server.restore()
-
   test "renders grading periods with 'readOnly' set to true", ->
     equal @gradingPeriodCollection.refs.grading_period_1.props.readOnly, true