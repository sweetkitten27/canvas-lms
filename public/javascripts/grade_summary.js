--- conflicted
+++ resolved
@@ -32,17 +32,12 @@
   'jquery.instructure_misc_helpers' /* replaceTags */,
   'jquery.instructure_misc_plugins' /* showIf */,
   'jquery.templateData' /* fillTemplateData, getTemplateData */,
-<<<<<<< HEAD
+  'compiled/jquery/mediaCommentThumbnail', /* mediaCommentThumbnail */
   'media_comments' /* mediaComment, mediaCommentThumbnail */
 ], function (
   INST, I18n, $, _, CourseGradeCalculator, EffectiveDueDates, GradingSchemeHelper, gradingPeriodSetsApi, round,
   htmlEscape
 ) {
-=======
-  'compiled/jquery/mediaCommentThumbnail', /* mediaCommentThumbnail */
-  'media_comments' /* mediaComment */
-], function (INST, I18n, $, _, CourseGradeCalculator, GradingSchemeHelper, round, htmlEscape) {
->>>>>>> 8eb0f69e
   /* eslint-disable vars-on-top */
   /* eslint-disable newline-per-chained-call */
 
@@ -109,16 +104,28 @@
     });
   }
 
-<<<<<<< HEAD
+  function canBeConvertedToGrade (score, possible) {
+    return possible > 0 && !isNaN(score);
+  }
+
+  function calculatePercentGrade (score, possible) {
+    return round((score / possible) * 100, round.DEFAULT);
+  }
+
+  function formatPercentGrade (percentGrade) {
+    return I18n.n(percentGrade, {percentage: true});
+  }
+
+  function calculateGrade (score, possible) {
+    if (canBeConvertedToGrade(score, possible)) {
+      return formatPercentGrade(calculatePercentGrade(score, possible));
+    }
+
+    return I18n.t('N/A');
+  }
+
   function calculateTotals (calculatedGrades, currentOrFinal, groupWeightingScheme) {
     var showTotalGradeAsPoints = ENV.show_total_grade_as_points;
-
-    var calculateGrade = function (score, possible) {
-      if (possible === 0 || isNaN(score)) {
-        return 'N/A';
-      }
-      return round((score / possible) * 100, round.DEFAULT);
-    };
 
     for (var i = 0; i < ENV.assignment_groups.length; i++) {
       var assignmentGroupId = ENV.assignment_groups[i].id;
@@ -130,52 +137,10 @@
         grade = { score: 0, possible: 0 };
       }
       $groupRow.find('.grade').text(
-        calculateGrade(grade.score, grade.possible) + '%'
+        calculateGrade(grade.score, grade.possible)
       );
       $groupRow.find('.score_teaser').text(
-        round(grade.score, round.DEFAULT) + ' / ' + round(grade.possible, round.DEFAULT)
-=======
-  function calculateGrades () {
-    return CourseGradeCalculator.calculate(
-      ENV.submissions,
-      listAssignmentGroupsForGradeCalculation(),
-      ENV.group_weighting_scheme
-    );
-  }
-
-  function canBeConvertedToGrade (score, possible) {
-    return possible > 0 && !isNaN(score);
-  }
-
-  function calculatePercentGrade (score, possible) {
-    return round((score / possible) * 100, round.DEFAULT);
-  }
-
-  function formatPercentGrade (percentGrade) {
-    return I18n.n(percentGrade, {percentage: true});
-  }
-
-  function calculateGrade (score, possible) {
-    if (canBeConvertedToGrade(score, possible)) {
-      return formatPercentGrade(calculatePercentGrade(score, possible));
-    }
-
-    return I18n.t('N/A');
-  }
-
-  function calculateTotals (calculatedGrades, currentOrFinal, groupWeightingScheme) {
-    var showTotalGradeAsPoints = ENV.show_total_grade_as_points;
-
-    for (var i = 0; i < calculatedGrades.group_sums.length; i++) {
-      var groupSum = calculatedGrades.group_sums[i];
-      var $groupRow = $('#submission_group-' + groupSum.group.id);
-      var groupGradeInfo = groupSum[currentOrFinal];
-      $groupRow.find('.grade').text(
-        calculateGrade(groupGradeInfo.score, groupGradeInfo.possible)
-      );
-      $groupRow.find('.score_teaser').text(
-        I18n.n(groupGradeInfo.score, {precision: round.DEFAULT}) + ' / ' + I18n.n(groupGradeInfo.possible, {precision: round.DEFAULT})
->>>>>>> 8eb0f69e
+        I18n.n(grade.score, {precision: round.DEFAULT}) + ' / ' + I18n.n(grade.possible, {precision: round.DEFAULT})
       );
     }
 
@@ -587,15 +552,10 @@
     canBeConvertedToGrade: canBeConvertedToGrade,
     calculateGrade: calculateGrade,
     calculateGrades: calculateGrades,
-<<<<<<< HEAD
-    calculateTotals: calculateTotals
-  });
-
-  return GradeSummary;
-=======
     calculateTotals: calculateTotals,
     calculatePercentGrade: calculatePercentGrade,
     formatPercentGrade: formatPercentGrade
-  }
->>>>>>> 8eb0f69e
+  });
+
+  return GradeSummary;
 });