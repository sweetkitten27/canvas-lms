--- conflicted
+++ resolved
@@ -1,9 +1,5 @@
 /**
-<<<<<<< HEAD
- * Copyright (C) 2011 - 2016 Instructure, Inc.
-=======
  * Copyright (C) 2011 - 2017 Instructure, Inc.
->>>>>>> e1bf7998
  *
  * This file is part of Canvas.
  *
@@ -36,8 +32,10 @@
   'jquery.instructure_misc_plugins' /* showIf */,
   'jquery.templateData' /* fillTemplateData, getTemplateData */,
   'media_comments' /* mediaComment, mediaCommentThumbnail */
-<<<<<<< HEAD
 ], function (INST, I18n, $, _, CourseGradeCalculator, EffectiveDueDates, GradingSchemeHelper, round, htmlEscape) {
+  /* eslint-disable vars-on-top */
+  /* eslint-disable newline-per-chained-call */
+
   function calculateGrades () {
     if (ENV.effective_due_dates) {
       return CourseGradeCalculator.calculate(
@@ -55,21 +53,12 @@
       ENV.group_weighting_scheme
     );
   }
-=======
-], function (INST, I18n, $, _, CourseGradeCalculator, GradingSchemeHelper, round, htmlEscape) {
-  /* eslint-disable vars-on-top */
-  /* eslint-disable newline-per-chained-call */
->>>>>>> e1bf7998
 
   var whatIfAssignments = [];
 
-<<<<<<< HEAD
-    var calculatedGrades = calculateGrades();
-=======
   function addWhatIfAssignment (assignmentId) {
     whatIfAssignments = _.unique(whatIfAssignments.concat([assignmentId]));
   }
->>>>>>> e1bf7998
 
   function removeWhatIfAssignment (assignmentId) {
     whatIfAssignments = _.without(whatIfAssignments, assignmentId);
@@ -140,11 +129,7 @@
     }
 
     if (ENV.grading_scheme) {
-<<<<<<< HEAD
-      $(".final_letter_grade .grade").text(GradingSchemeHelper.scoreToGrade(scoreAsPercent, ENV.grading_scheme));
-=======
       $('.final_letter_grade .grade').text(GradingSchemeHelper.scoreToGrade(scoreAsPercent, ENV.grading_scheme));
->>>>>>> e1bf7998
     }
 
     $('.revert_all_scores').showIf($('#grades_summary .revert_score_link').length > 0);
@@ -493,15 +478,10 @@
 
   return {
     setup: setup,
-<<<<<<< HEAD
-    calculateTotals: calculateTotals,
-    calculateGrades: calculateGrades
-=======
     addWhatIfAssignment: addWhatIfAssignment,
     removeWhatIfAssignment: removeWhatIfAssignment,
     listAssignmentGroupsForGradeCalculation: listAssignmentGroupsForGradeCalculation,
     calculateGrades: calculateGrades,
     calculateTotals: calculateTotals
->>>>>>> e1bf7998
   }
 });