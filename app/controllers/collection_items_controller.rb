--- conflicted
+++ resolved
@@ -101,11 +101,7 @@
 #       url: "https://<canvas>/api/v1/collections/items/7"
 #     }
 class CollectionItemsController < ApplicationController
-<<<<<<< HEAD
-  before_filter :require_collection, :except => [:get_bookmarklet, :link_data, :new]
-=======
   before_filter :require_collection, :only => [:index, :create]
->>>>>>> efe769d5
 
   include Api::V1::Collection
 
