--- conflicted
+++ resolved
@@ -32,11 +32,7 @@
   // time this is being written a significant amount of work is needed
   // to be able to require javascript files that live in the spec directory
 
-<<<<<<< HEAD
-  module('SubmissionStateMap without grading periods');
-=======
-  QUnit.module('SubmissionStateMap with MGP disabled');
->>>>>>> 8eb0f69e
+  QUnit.module('SubmissionStateMap without grading periods');
 
   test('submission has grade hidden for a student without assignment visibility', function() {
     const assignment = { id: '1', effectiveDueDates: {}, only_visible_to_overrides: true };
@@ -58,11 +54,7 @@
     equal(state.hideGrade, false);
   });
 
-<<<<<<< HEAD
-  module('SubmissionStateMap with grading periods and all grading periods selected', {
-=======
-  QUnit.module('SubmissionStateMap with MGP enabled and all grading periods selected', {
->>>>>>> 8eb0f69e
+  QUnit.module('SubmissionStateMap with grading periods and all grading periods selected', {
     setup() {
       this.DATE_IN_CLOSED_PERIOD = '2015-07-15';
       this.DATE_NOT_IN_CLOSED_PERIOD = '2015-08-15';
@@ -103,11 +95,7 @@
     equal(state.hideGrade, false);
   });
 
-<<<<<<< HEAD
-  module('SubmissionStateMap with grading periods and a non-closed grading period selected', {
-=======
-  QUnit.module('SubmissionStateMap with MGP enabled and a non-closed grading period selected', {
->>>>>>> 8eb0f69e
+  QUnit.module('SubmissionStateMap with grading periods and a non-closed grading period selected', {
     setup() {
       this.SELECTED_PERIOD_ID = '1';
       this.DATE_IN_SELECTED_PERIOD = '2015-08-15';
@@ -149,11 +137,7 @@
     equal(state.hideGrade, false);
   });
 
-<<<<<<< HEAD
-  module('SubmissionStateMap with grading periods and a closed grading period selected', {
-=======
-  QUnit.module('SubmissionStateMap with MGP enabled and a closed grading period selected', {
->>>>>>> 8eb0f69e
+  QUnit.module('SubmissionStateMap with grading periods and a closed grading period selected', {
     setup() {
       this.SELECTED_PERIOD_ID = '1';
       this.DATE_IN_SELECTED_PERIOD = '2015-07-15';
