--- conflicted
+++ resolved
@@ -3350,7 +3350,6 @@
   $.regexEscape = function(string) {
     return string.replace(/[-[\]{}()*+?.,\\^$|#\s]/g, "\\$&");
   }
-<<<<<<< HEAD
 
   $.fn.autoGrowInput = function(o) {
 
@@ -3409,7 +3408,4 @@
     return this;
 
   };
-})(jQuery);
-=======
-});
->>>>>>> 0ddc6152
+});