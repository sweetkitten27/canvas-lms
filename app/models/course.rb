--- conflicted
+++ resolved
@@ -1047,16 +1047,12 @@
   def recompute_student_scores(student_ids = nil, grading_period_id: nil, update_all_grading_period_scores: true)
     student_ids ||= self.student_ids
     Rails.logger.info "GRADES: recomputing scores in course=#{global_id} students=#{student_ids.inspect}"
-<<<<<<< HEAD
     Enrollment.recompute_final_score(
       student_ids,
       self.id,
       grading_period_id: grading_period_id,
       update_all_grading_period_scores: update_all_grading_period_scores
     )
-=======
-    GradeCalculator.recompute_final_score(student_ids, self.id, grading_period_id: grading_period_id)
->>>>>>> 1c5b8638
   end
   handle_asynchronously_if_production :recompute_student_scores,
     :singleton => proc { |c| "recompute_student_scores:#{ c.global_id }" }
