#
# Copyright (C) 2015 - 2016 Instructure, Inc.
#
# This file is part of Canvas.
#
# Canvas is free software: you can redistribute it and/or modify it under
# the terms of the GNU Affero General Public License as published by the Free
# Software Foundation, version 3 of the License.
#
# Canvas is distributed in the hope that it will be useful, but WITHOUT ANY
# WARRANTY; without even the implied warranty of MERCHANTABILITY or FITNESS FOR
# A PARTICULAR PURPOSE. See the GNU Affero General Public License for more
# details.
#
# You should have received a copy of the GNU Affero General Public License along
# with this program. If not, see <http://www.gnu.org/licenses/>.
#

class GradingPeriod < ActiveRecord::Base
  include Canvas::SoftDeletable

  belongs_to :grading_period_group, inverse_of: :grading_periods
  has_many :scores, -> { active }, dependent: :destroy

  validates :title, :start_date, :end_date, :close_date, :grading_period_group_id, presence: true
  validates :weight, numericality: true, allow_nil: true
  validate :start_date_is_before_end_date
  validate :close_date_is_on_or_after_end_date
  validate :not_overlapping, unless: :skip_not_overlapping_validator?

  before_validation :adjust_close_date_for_course_period
  before_validation :ensure_close_date

<<<<<<< HEAD
  after_save :recompute_scores, if: :dates_or_weight_changed?
=======
  after_save :recompute_scores, if: :dates_changed?
  after_destroy :destroy_grading_period_set, if: :last_remaining_legacy_period?
>>>>>>> 8eb0f69e

  scope :current, -> do
    period_table = GradingPeriod.arel_table
    now = Time.zone.now
    where(period_table[:start_date].lt(now)).
      where(period_table[:end_date].gteq(now))
  end

  scope :grading_periods_by, ->(context_with_ids) do
    joins(:grading_period_group).where(grading_period_groups: context_with_ids).readonly(false)
  end

  set_policy do
    %i[read create update delete].each do |permission|
      given do |user|
        grading_period_group.present? &&
          grading_period_group.grants_right?(user, permission)
      end
      can permission
    end
  end

  def self.date_in_closed_grading_period?(course:, date:, periods: nil)
    period = self.for_date_in_course(date: date, course: course, periods: periods)
    period.present? && period.closed?
  end

  def self.for_date_in_course(date:, course:, periods: nil)
    periods ||= self.for(course)

    if date.nil?
      return periods.sort_by(&:end_date).last
    else
      periods.detect { |p| p.in_date_range?(date) }
    end
  end

  def self.for(context, inherit: true)
    grading_periods = context.grading_periods.active
    if context.is_a?(Course) && inherit && grading_periods.empty?
      context.enrollment_term.grading_periods.active
    else
      grading_periods
    end
  end

  def self.current_period_for(context)
    self.for(context).find(&:current?)
  end

  def account_group?
    grading_period_group.course_id.nil?
  end

  def course_group?
    grading_period_group.course_id.present?
  end

  def assignments_for_student(assignments, student)
    Assignment::FilterWithOverridesByDueAtForStudent.new(
      assignments: assignments,
      grading_period: self,
      student: student
    ).filter_assignments
  end

  def assignments(assignments)
    Assignment::FilterWithOverridesByDueAtForClass.new(
      assignments: assignments,
      grading_period: self
    ).filter_assignments
  end

  def current?
    in_date_range?(Time.zone.now)
  end

  def in_date_range?(date)
    start_date < date && date <= end_date
  end

  def last?
    # should never be nil, because self is part of the potential set
    @last_period ||= grading_period_group
      .grading_periods
      .active
      .order(end_date: :desc)
      .first
    @last_period == self
  end
  alias_method :is_last, :last?

  def closed?
    Time.zone.now > close_date
  end
  alias_method :is_closed, :closed?

  def overlapping?
    overlaps.active.exists?
  end

  def skip_not_overlapping_validator
    @_skip_not_overlapping_validator = true
  end

  def self.json_for(context, user)
    periods = self.for(context).sort_by(&:start_date)
    self.periods_json(periods, user)
  end

  def self.periods_json(periods, user)
    periods.map do |period|
      period.as_json_with_user_permissions(user)
    end
  end

  def as_json_with_user_permissions(user)
    as_json(
      only: [:id, :title, :start_date, :end_date, :close_date, :weight],
      permissions: { user: user },
      methods: [:is_last, :is_closed],
    ).fetch(:grading_period)
  end

  private

  def destroy_grading_period_set
    grading_period_group.destroy
  end

  def last_remaining_legacy_period?
    course_group? && grading_period_group.active? && siblings.active.empty?
  end

  def skip_not_overlapping_validator?
    @_skip_not_overlapping_validator
  end

  scope :overlaps, ->(from, to) do
    # sourced: http://c2.com/cgi/wiki?TestIfDateRangesOverlap
    where('((end_date > ?) and (start_date < ?))', from, to)
  end

  def not_overlapping
    if overlapping?
      errors.add(:base, t('errors.overlap_message',
        "Grading period cannot overlap with existing grading periods in group"))
    end
  end

  def overlaps
    siblings.overlaps(start_date, end_date)
  end

  def siblings
    grading_periods = self.class.where(
      grading_period_group_id: grading_period_group_id
    )

    if new_record?
      grading_periods
    else
      grading_periods.where("id <> ?", id)
    end
  end

  def start_date_is_before_end_date
    if start_date && end_date && end_date < start_date
      errors.add(:end_date, t('must be after start date'))
    end
  end

  def adjust_close_date_for_course_period
    self.close_date = end_date if grading_period_group.present? && course_group?
  end

  def ensure_close_date
    self.close_date ||= end_date
  end

  def close_date_is_on_or_after_end_date
    if close_date.present? && end_date.present? && close_date < end_date
      errors.add(:close_date, t('must be on or after end date'))
    end
  end

  def recompute_scores
    if course_group?
      courses = [grading_period_group.course]
    else
      term_ids = grading_period_group.enrollment_terms.pluck(:id)
      courses = Course.active.where(enrollment_term_id: term_ids)
    end

    courses.each do |course|
      course.recompute_student_scores(
        # different assignments could fall in this period if time
        # boundaries changed so we need to recalculate scores.
        # otherwise, weight must have changed, in which case we
        # do not need to recompute the grading period scores (we
        # only need to recompute the overall course score)
        grading_period_id: time_boundaries_changed? ? id : nil,
        update_all_grading_period_scores: false
      )
    end
  end

  def weight_actually_changed?
    grading_period_group.weighted && weight_changed?
  end

  def time_boundaries_changed?
    start_date_changed? || end_date_changed?
  end

  def dates_or_weight_changed?
    time_boundaries_changed? || weight_actually_changed?
  end
end<|MERGE_RESOLUTION|>--- conflicted
+++ resolved
@@ -31,12 +31,8 @@
   before_validation :adjust_close_date_for_course_period
   before_validation :ensure_close_date
 
-<<<<<<< HEAD
   after_save :recompute_scores, if: :dates_or_weight_changed?
-=======
-  after_save :recompute_scores, if: :dates_changed?
   after_destroy :destroy_grading_period_set, if: :last_remaining_legacy_period?
->>>>>>> 8eb0f69e
 
   scope :current, -> do
     period_table = GradingPeriod.arel_table
