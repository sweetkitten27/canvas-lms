#
# Copyright (C) 2011 Instructure, Inc.
#
# This file is part of Canvas.
#
# Canvas is free software: you can redistribute it and/or modify it under
# the terms of the GNU Affero General Public License as published by the Free
# Software Foundation, version 3 of the License.
#
# Canvas is distributed in the hope that it will be useful, but WITHOUT ANY
# WARRANTY; without even the implied warranty of MERCHANTABILITY or FITNESS FOR
# A PARTICULAR PURPOSE. See the GNU Affero General Public License for more
# details.
#
# You should have received a copy of the GNU Affero General Public License along
# with this program. If not, see <http://www.gnu.org/licenses/>.
#

class User < ActiveRecord::Base
  include Context

  attr_accessible :name, :short_name, :time_zone, :show_user_services, :gender, :visible_inbox_types, :avatar_image, :subscribe_to_emails, :locale
  attr_accessor :original_id
  
  before_save :infer_defaults
  serialize :preferences
  include Workflow

  has_many :communication_channels, :order => 'position', :dependent => :destroy
  has_one :communication_channel, :order => 'position'
  has_many :enrollments, :dependent => :destroy
  
  has_many :current_enrollments, :class_name => 'Enrollment', :include => [:course, :course_section], :conditions => "enrollments.workflow_state = 'active' and ((courses.workflow_state = 'claimed' and (enrollments.type = 'TeacherEnrollment' or enrollments.type = 'TaEnrollment')) or (enrollments.workflow_state = 'active' and courses.workflow_state = 'available'))", :order => 'enrollments.created_at'
  has_many :invited_enrollments, :class_name => 'Enrollment', :include => [:course, :course_section], :conditions => "enrollments.workflow_state = 'invited' and ((courses.workflow_state = 'available' and (enrollments.type = 'StudentEnrollment'or enrollments.type = 'ObserverEnrollment')) or (courses.workflow_state != 'deleted' and (enrollments.type = 'TeacherEnrollment' or enrollments.type = 'TaEnrollment')))", :order => 'enrollments.created_at'
  has_many :current_and_invited_enrollments, :class_name => 'Enrollment', :include => [:course], :order => 'enrollments.created_at', 
           :conditions => "( enrollments.workflow_state = 'active' and ((courses.workflow_state = 'claimed' and (enrollments.type = 'TeacherEnrollment' or enrollments.type = 'TaEnrollment')) or (enrollments.workflow_state = 'active' and courses.workflow_state = 'available')) )
                           OR 
                           ( enrollments.workflow_state = 'invited' and ((courses.workflow_state = 'available' and (enrollments.type = 'StudentEnrollment'or enrollments.type = 'ObserverEnrollment')) or (courses.workflow_state != 'deleted' and (enrollments.type = 'TeacherEnrollment' or enrollments.type = 'TaEnrollment'))) )" 
  has_many :not_ended_enrollments, :class_name => 'Enrollment', :conditions => ["enrollments.workflow_state NOT IN (?)", ['rejected', 'completed', 'deleted']]  
  has_many :concluded_enrollments, :class_name => 'Enrollment', :include => [:course, :course_section], :conditions => "enrollments.workflow_state = 'completed'", :order => 'enrollments.created_at'
  has_many :courses, :through => :current_enrollments
  has_many :all_courses, :source => :course, :through => :enrollments
  has_many :group_memberships, :include => :group, :dependent => :destroy
  has_many :groups, :through => :group_memberships
  has_many :user_account_associations
  has_many :associated_accounts, :source => :account, :through => :user_account_associations, :order => 'user_account_associations.depth'
  has_many :associated_root_accounts, :source => :account, :through => :user_account_associations, :order => 'user_account_associations.depth', :conditions => 'accounts.parent_account_id IS NULL'
  has_many :developer_keys
  has_many :access_tokens, :include => :developer_key
  
  has_many :student_enrollments
  has_many :ta_enrollments
  has_many :teacher_enrollments
  has_many :submissions, :include => [:assignment, :submission_comments], :order => 'submissions.updated_at DESC', :dependent => :destroy
  has_many :pseudonyms_with_channels, :class_name => 'Pseudonym', :order => 'position', :include => :communication_channels
  has_many :pseudonyms, :order => 'position', :dependent => :destroy
  has_many :pseudonym_accounts, :source => :account, :through => :pseudonyms
  has_one :pseudonym, :conditions => ['pseudonyms.workflow_state != ?', 'deleted'], :order => 'position'
  has_many :tags, :class_name => 'ContentTag', :as => 'context', :order => 'LOWER(title)', :dependent => :destroy
  has_many :attachments, :as => 'context', :dependent => :destroy
  has_many :active_attachments, :as => :context, :class_name => 'Attachment', :conditions => ['attachments.file_state != ?', 'deleted']
  has_many :active_assignments, :as => :context, :class_name => 'Assignment', :conditions => ['assignments.workflow_state != ?', 'deleted']
  has_many :all_attachments, :as => 'context', :class_name => 'Attachment'
  has_many :folders, :as => 'context', :order => 'folders.name'
  has_many :active_folders, :class_name => 'Folder', :as => :context, :conditions => ['folders.workflow_state != ?', 'deleted'], :order => 'folders.name'
  has_many :active_folders_with_sub_folders, :class_name => 'Folder', :as => :context, :include => [:active_sub_folders], :conditions => ['folders.workflow_state != ?', 'deleted'], :order => 'folders.name'
  has_many :active_folders_detailed, :class_name => 'Folder', :as => :context, :include => [:active_sub_folders, :active_file_attachments], :conditions => ['folders.workflow_state != ?', 'deleted'], :order => 'folders.name'
  has_many :calendar_events, :as => 'context', :dependent => :destroy
  has_many :eportfolios, :dependent => :destroy
  has_many :notifications, :through => :notification_policies
  has_many :quiz_submissions, :dependent => :destroy
  has_many :dashboard_messages, :class_name => 'Message', :conditions => {:to => "dashboard", :workflow_state => 'dashboard'}, :order => 'created_at DESC', :dependent => :destroy
  has_many :notification_policies, :include => :communication_channel, :dependent => :destroy
  has_many :collaborations, :order => 'created_at DESC'
  has_many :user_services, :order => 'created_at', :dependent => :destroy
  has_one :scribd_account, :as => :scribdable
  has_many :rubric_associations, :as => :context, :include => :rubric, :order => 'rubric_associations.created_at DESC'
  has_many :rubrics
  has_many :context_rubrics, :as => :context, :class_name => 'Rubric'
  has_many :grading_standards
  has_many :context_module_progressions
  has_many :assignment_reminders
  has_many :assessment_question_bank_users
  has_many :assessment_question_banks, :through => :assessment_question_bank_users
  has_many :learning_outcome_results
  
  has_many :context_message_participants
  has_many :context_messages, :through => :context_message_participants
  has_many :inbox_context_messages, :source => :context_message, :through => :context_message_participants, :conditions => ['context_message_participants.participation_type = ?', 'recipient'], :include => [:attachments, :users], :order => 'context_messages.created_at DESC'
  has_many :sentbox_context_messages, :source => :context_message, :through => :context_message_participants, :conditions => ['context_message_participants.participation_type = ?', 'sender'], :include => [:attachments, :users], :order => 'context_messages.created_at DESC'
  has_many :inbox_items, :order => 'created_at DESC'
  has_many :submission_comment_participants
  has_many :submission_comments, :through => :submission_comment_participants, :include => {:submission => {:assignment => {}, :user => {}} }
  has_many :collaborators
  has_many :collaborations, :through => :collaborators, :include => [:user, :collaborators]
  has_many :assigned_submission_assessments, :class_name => 'AssessmentRequest', :foreign_key => 'assessor_id', :include => {:user => {}, :submission => :assignment}
  has_many :assigned_assessments, :class_name => 'AssessmentRequest', :foreign_key => 'assessor_id'
  has_many :web_conference_participants
  has_many :web_conferences, :through => :web_conference_participants
  has_many :account_users
  has_many :accounts, :through => :account_users
  has_many :media_objects, :as => :context
  has_many :user_generated_media_objects, :class_name => 'MediaObject'
  has_many :page_views
  has_many :user_notes
  has_many :account_reports
  has_many :stream_item_instances, :dependent => :delete_all
  has_many :stream_items, :through => :stream_item_instances
  has_many :conversations, :class_name => 'ConversationParticipant', :include => :conversation, :conditions => "last_message_at IS NOT NULL", :order => "last_message_at DESC" # i.e. exclude any where the user has deleted all the messages

  named_scope :of_account, lambda { |account|
    {
      :joins => :user_account_associations,
      :conditions => ['user_account_associations.account_id = ?', account.id]
    }
  }
  named_scope :recently_logged_in, lambda{
    {
      :joins => :pseudonym,
      :include => :pseudonyms,
      :conditions => ['pseudonyms.current_login_at > ?', 1.month.ago],
      :order => 'pseudonyms.current_login_at DESC',
      :limit => 25
    }
  }
  named_scope :include_pseudonym, lambda{
    {:include => :pseudonym }
  }
  named_scope :for_course_section, lambda{|sections|
    section_ids = Array(sections).map{|s| s.is_a?(Fixnum) ? s : s.id }
    {:conditions => "enrollments.limit_priveleges_to_course_section IS NULL OR enrollments.limit_priveleges_to_course_section != #{User.connection.quoted_true} OR enrollments.course_section_id IN (#{section_ids.join(",")})" }
  }
  named_scope :name_like, lambda { |name|
    { :conditions => ["(", wildcard('users.name', 'users.short_name', name), " OR exists (select 1 from pseudonyms where ", wildcard('pseudonyms.sis_user_id', 'pseudonyms.unique_id', name), " and pseudonyms.user_id = users.id and (", User.send(:sanitize_sql_array, Pseudonym.active.proxy_options[:conditions]), ")))"].join }
  }
  named_scope :active, lambda {
    { :conditions => ["users.workflow_state != ?", 'deleted'] }
  }
  
  named_scope :has_current_student_enrollments, :conditions =>  "EXISTS (SELECT * FROM enrollments JOIN courses ON courses.id = enrollments.course_id AND courses.workflow_state = 'available' WHERE enrollments.user_id = users.id AND enrollments.workflow_state IN ('active','invited') AND enrollments.type = 'StudentEnrollment')"
  
  named_scope :order_by_sortable_name, :order => 'sortable_name ASC'
  
  named_scope :enrolled_in_course_between, lambda{|course_ids, start_at, end_at| 
    ids_string = course_ids.join(",")
    {
      :joins => :enrollments,
      :conditions => ["enrollments.course_id in (#{ids_string}) AND enrollments.created_at > ? AND enrollments.created_at < ?", start_at, end_at]
    }
  }
  
  # scopes to the most active users across the system
  named_scope :most_active, lambda { |*args|
    { 
      :joins => [:page_views],
      :order => "users.page_views_count DESC",
      :limit => (args.first || 10)
    }
  }
  
  # scopes to the most active users (by page view count) in a context:
  # User.x_most_active_in_context(30, Course.find(112)) # will give you the 30 most active users in course 112
  named_scope :x_most_active_in_context, lambda { |*args|
    {
      :select => "users.*, (SELECT COUNT(*) FROM page_views WHERE user_id = users.id AND context_id = #{args.last.id} AND context_type = '#{args.last.class.to_s}') AS page_views_count",
      :order => "page_views_count DESC",
      :limit => (args.first || 10),
    }
  }

  has_a_broadcast_policy

  validates_length_of :name, :maximum => maximum_string_length, :allow_nil => true
  validates_locale :locale, :browser_locale, :allow_nil => true

  before_save :assign_uuid
  before_save :update_avatar_image
  after_save :generate_reminders_if_changed
  
  def page_views_by_day(options={})
    conditions = {}
    if options[:dates]
      conditions.merge!({
        :created_at, (options[:dates].first)..(options[:dates].last)
      })
    end
    page_views_as_hash = {}
    self.page_views.count(
      :group => "date(created_at)", 
      :order => "date(created_at)",
      :conditions => conditions
    ).each do |day|
      page_views_as_hash[day.first] = day.last
    end
    page_views_as_hash
  end
  memoize :page_views_by_day
  
  def self.skip_updating_user_account_associations(&block)
    @skip_updating_user_account_associations = true
    block.call
  ensure
    @skip_updating_user_account_associations = false
  end
  def self.skip_updating_user_account_associations?
    !!@skip_updating_user_account_associations
  end
  
  def update_account_associations_later
    self.send_later_if_production(:update_account_associations) unless self.class.skip_updating_user_account_associations?
  end
  
  def self.update_account_associations(all_user_ids)
    all_user_ids.uniq.compact.each_slice(100) do |user_ids|
      User.find_all_by_id(user_ids).each do |user|
        user.update_account_associations
      end
    end
  end
  
  def update_account_associations
    # Look up the current associations, and remove any duplicates.
    associations_hash = {}
    to_delete = {}
    self.user_account_associations.reload.each do |a|
      if !associations_hash[a.account_id]
        associations_hash[a.account_id] = a
        to_delete[a.account_id] = a
      else
        a.destroy
      end
    end
    
    # Users are tied to accounts a couple ways:
    #   Through enrollments:
    #      User -> Enrollment -> Section -> Course -> Account
    #      User -> Enrollment -> Section -> Non-Xlisted Course -> Account
    #      User -> Enrollment -> Course -> Account
    #   Through pseudonyms:
    #      User -> Pseudonym -> Account
    #   Through account_users
    #      User -> AccountUser -> Account
    starting_points = []
    self.enrollments.find(:all, :conditions => "workflow_state != 'deleted'", :include => {:course_section => [:course, :course_account_associations], :course => :course_account_associations}).each do |enrollment|
      starting_points << enrollment.course << enrollment.course_section.try(:course) << enrollment.course_section.try(:nonxlist_course)
    end
    starting_points += self.pseudonyms.reload.active.map(&:account)
    starting_points += self.account_users.reload.map(&:account)
    
    # For each Course and Account, make sure an association exists.
    starting_points.compact.each do |entity|
      account_ids = []
      if entity.is_a?(Course)
        account_ids = entity.course_account_associations.sort_by{|a| a.depth }.map{|a| a.account_id}.uniq
      elsif entity.is_a?(Account)
        account_ids = entity.account_chain.map(&:id)
      end
      account_ids.uniq.each_with_index do |account_id, idx|
        if associations_hash[account_id]
          associations_hash[account_id].update_attribute(:depth, idx) unless associations_hash[account_id].depth == idx
          to_delete.delete(account_id)
        else
          associations_hash[account_id] = self.user_account_associations.create(:account_id => account_id, :depth => idx)
        end
      end
    end
    to_delete.each {|id, a| a.destroy if a }
    true
  end
  
  def page_view_data(options={})    
    # if they dont supply a date range then use the first day returned by page_views_by_day 
    # (which should be the first day that there is pageview statistics gathered)
    dates = options[:dates] && options[:dates].first ? 
      [options[:dates].first, (options[:dates].last || Time.now)] : 
      [page_views_by_day.sort.first.first.to_datetime, Time.now] 
    enrollments_with_page_views = enrollments.reject{ |e| e.page_views_by_day(:dates => dates).empty? }
    days = []
    dates.first.to_datetime.upto(dates.last) do |d| 
      # this * 1000 part is because the Highcharts expects something like what Date.UTC(2006, 2, 28) would give you,
      # which is MILLISECONDS from the unix epoch, ruby's to_f gives you SECONDS since then.
      days << [ (d.at_beginning_of_day.to_f * 1000).to_i, page_views_by_day(:dates => dates)[d.to_date.to_s].to_i, nil, nil].concat(
        # these 2 nil's at the end here are because the google annotatedtimeline expects a title and a text, 
        # we can put something meaninful here once we start tracking noteworth events 
        enrollments_with_page_views.map{ |enrollment| [ enrollment.page_views_by_day(:dates => dates)[d.to_date.to_s].to_i, nil, nil] }
      ).flatten
    end
    { :days => days, :labels => ["All Page Views"] + enrollments_with_page_views.map{ |e| e.course.name  } }
  end
  memoize :page_view_data
  
  # These two methods can be overridden by a plugin if you want to have an approval process for new teachers
  def registration_approval_required?; false; end
  def new_teacher_registration(form_params = {}); end
  
  set_broadcast_policy do |p|
    p.dispatch :new_teacher_registration
    p.to { Account.site_admin.users }
    p.whenever { |record|
      record.just_created && record.school_name && record.school_position 
    }
  end

  def assign_uuid
    # DON'T use ||=, because that will cause an immediate save to the db if it
    # doesn't already exist
    self.uuid = AutoHandle.generate_securish_uuid if !read_attribute(:uuid)
  end
  protected :assign_uuid
  
  def hashtag
    nil
  end
  
  named_scope :with_service, lambda { |service|
    if service.is_a?(UserService)
      {:include => :user_services, :conditions => ['user_services.service = ?', service.service]}
    else
      {:include => :user_services, :conditions => ['user_services.service = ?', service.to_s]}
    end
  }
  named_scope :enrolled_before, lambda{|date|
    {:conditions => ['enrollments.created_at < ?', date]}
  }
  
  def group_memberships_for(context)
    return [] unless context
    self.group_memberships.select do |m|
      m.group &&
      m.group.context_id == context.id &&
      m.group.context_type == context.class.to_s &&
      !m.group.deleted? &&
      !m.deleted?
    end.map(&:group)
  end
  
  def <=>(other)
    self.name <=> other.name
  end
  
  def default_pseudonym_id
    self.pseudonyms.active.first.id
  end
  
  def available?
    true
  end
  
  def participants
    []
  end
  
  def self.find_by_email(email)
    CommunicationChannel.find_by_path(email).user rescue nil
  end
    
  def <=>(other)
    self.name <=> other.name
  end

  def last_name_first
    User.last_name_first(self.name)
  end
  
  def last_name_first_or_unnamed
    res = last_name_first
    res = "No Name" if res.strip.empty?
    res
  end
  
  def first_name
    (self.name || "").split(/\s/)[0]
  end
  
  def last_name
    (self.name || "").split(/\s/)[1..-1].join(" ")
  end
  
  def self.last_name_first(name)
    name_groups = []
    if name
      comma_separated = name.split(",")
      comma_separated.each do |clump|
        names = clump.split
        if name.match(/\s/)
          names = clump.split.map{|c| c.split(".").join(". ").split }.flatten
        end
        name = names.pop
        name += ", " + names.join(" ") if !names.empty?
        name_groups << name
      end
    end
    name_groups.join ", "
  end
  
  def self.user_lookup_cache_key(id)
    ['_user_lookup', id].cache_key
  end
  
  def self.invalidate_cache(id)
    Rails.cache.delete(user_lookup_cache_key(id)) if id
  rescue 
    nil
  end
    
  def infer_defaults
    self.name = nil if self.name == "User"
    self.name ||= self.email || t(:default_user_name, "User")
    self.short_name = nil if self.short_name == ""
    self.short_name ||= self.name
    self.sortable_name = self.last_name_first.downcase
    self.reminder_time_for_due_dates ||= 48.hours.to_i
    self.reminder_time_for_grading ||= 0
    User.invalidate_cache(self.id) if self.id
    @reminder_times_changed = self.reminder_time_for_due_dates_changed? || self.reminder_time_for_grading_changed?
    true
  end
  
  def sortable_name
    self.sortable_name = read_attribute(:sortable_name) || self.last_name_first.downcase
  end
  
  def primary_pseudonym
    self.pseudonyms.active.first
  end
  
  def primary_pseudonym=(p)
    p = Pseudonym.find(p)
    p.move_to_top
    self.reload
    p
  end
  
  def email_channel
    # It's already ordered, so find the first one, if there's one.
    communication_channels.to_a.find{|cc| cc.path_type == 'email' }
  end
  
  def email
    Rails.cache.fetch(['user_email', self].cache_key) do
      email_channel.path if email_channel
    end
  end
  
  def self.cached_name(id)
    key = user_lookup_cache_key(id)
    user = find_cached(key) do
      User.find_by_id(id)
    end
    user && user.name
  end
  
  def gmail_channel
    google_services = self.user_services.find_all_by_service_domain("google.com")
    addr = google_services.find{|s| s.service_user_id}.service_user_id rescue nil
    self.communication_channels.find_by_path_and_path_type(addr, 'email')
  end
  
  def gmail
    res = gmail_channel.path rescue nil
    res ||= self.user_services.find_all_by_service_domain("google.com").map(&:service_user_id).compact.first
    res ||= email
  end
  
  def google_docs_address
    service = self.user_services.find_by_service('google_docs')
    service && service.service_user_id
  end
  
  def email=(e)
    if e.is_a?(CommunicationChannel) and e.user_id == self.id
      cc = e
    else
      cc = CommunicationChannel.find_or_create_by_path_and_user_id(e, self.id)
    end
    cc.move_to_top
    cc.save!
    self.reload
    cc.path
  end

  def sms_channel
    # It's already ordered, so find the first one, if there's one.
    communication_channels.find(:first, :conditions => {:path_type => 'sms'})
  end
  
  def sms
    sms_channel.path if sms_channel
  end
  
  def sms=(s)
    if s.is_a?(CommunicationChannel) and s.user_id == self.id
      cc = s
    else
      cc = CommunicationChannel.find_or_create_by_path_and_user_id(s, self.id)
    end
    cc.move_to_top
    cc.save!
    self.reload
    cc.path
  end
  
  def short_name
    read_attribute(:short_name) || name
  end

  def unread_inbox_items_count
    count = read_attribute(:unread_inbox_items_count)
    if count.nil?
      self.unread_inbox_items_count = count = self.inbox_items.unread.count rescue 0
      self.save
    end
    count
  end

  workflow do
    state :pre_registered do
      event :register, :transitions_to => :registered
      event :merge, :transitions_to => :pending_merge
    end
    
    # Not listing this first so it is not the default.
    state :pending_approval do
      event :approve, :transitions_to => :pre_registered
      event :reject, :transitions_to => :deleted
    end
    
    state :creation_pending do
      event :create_user, :transitions_to => :pre_registered
      event :register, :transitions_to => :registered
    end
    
    state :registered do
      event :merge, :transitions_to => :pending_merge
    end
    
    state :pending_merge do
      event :complete_merge, :transitions_to => :merged
    end
    
    state :deleted
    
    state :merged
    state :processor
    state :test_user
  end
  
  def registered?
    self.workflow_state == 'registered' || self.workflow_state == 'test_user'
  end
  
  def unavailable?
    deleted?
  end
  
  alias_method :destroy!, :destroy
  def destroy
    self.workflow_state = 'deleted'
    self.save
    self.pseudonyms.each{|p| p.destroy }
    self.communication_channels.each{|cc| cc.destroy }
    self.enrollments.each{|e| e.destroy }
  end
  
  def remove_from_root_account(account)
    self.enrollments.find_all_by_root_account_id(account.id).each(&:destroy)
    self.pseudonyms.active.find_all_by_account_id(account.id).each { |p| p.destroy(true) }
    self.account_users.find_all_by_account_id(account.id).each(&:destroy)
    self.save
    self.update_account_associations
  end
  
  def move_to_user(new_user)
    return unless new_user
    return if new_user == self
    max_position = (new_user.pseudonyms.last.position || 0) rescue 0
    new_user.creation_email ||= self.creation_email
    new_user.creation_unique_id ||= self.creation_unique_id
    new_user.creation_sis_batch_id ||= self.creation_sis_batch_id
    new_user.save
    updates = []
    self.pseudonyms.each do |p|
      max_position += 1
      updates << "WHEN id=#{p.id} THEN #{max_position}"
    end
    Pseudonym.connection.execute("UPDATE pseudonyms SET user_id=#{new_user.id}, position=CASE #{updates.join(" ")} ELSE NULL END WHERE id IN (#{self.pseudonyms.map(&:id).join(',')})") unless self.pseudonyms.empty?
    max_position = (new_user.communication_channels.last.position || 0) rescue 0
    updates = []
    enrollment_emails = []
    self.communication_channels.each do |cc|
      max_position += 1
      updates << "WHEN id=#{cc.id} THEN #{max_position}"
      enrollment_emails << cc.path if cc.path && cc.path_type == 'email'
    end
    CommunicationChannel.connection.execute("UPDATE communication_channels SET user_id=#{new_user.id}, position=CASE #{updates.join(" ")} ELSE NULL END WHERE id IN (#{self.communication_channels.map(&:id).join(',')})") unless self.communication_channels.empty?
    e_conn = Enrollment.connection
    e_conn.execute("UPDATE enrollments SET user_id=#{new_user.id} WHERE user_id=#{self.id} AND invitation_email IN (#{enrollment_emails.map{|email| e_conn.quote(email)}.join(',')})") unless enrollment_emails.empty?
    [
      [:quiz_id, :quiz_submissions], 
      [:assignment_id, :submissions]
    ].each do |unique_id, table|
      begin
        # Submissions are a special case since there's a unique index
        # on the table, and if both the old user and the new user
        # have a submission for the same assignment there will be
        # a conflict.
        already_there_ids = table.to_s.classify.constantize.find_all_by_user_id(new_user.id).map(&unique_id)
        already_there_ids = [0] if already_there_ids.empty?
        table.to_s.classify.constantize.update_all({:user_id => new_user.id}, "user_id=#{self.id} AND #{unique_id} NOT IN (#{already_there_ids.join(',')})")
      rescue => e
        logger.error "migrating #{table} column user_id failed: #{e.to_s}"
      end
    end
    updates = {}
    ['account_users','asset_user_accesses',
      'assignment_reminders','attachments',
      'calendar_events','collaborations','context_messages',
      'context_module_progressions','discussion_entries','discussion_topics',
      'enrollments','group_memberships','page_comments','page_views',
      'rubric_assessments','short_messages',
      'submission_comment_participants','user_services','web_conferences',
      'web_conference_participants','wiki_pages'].each do |key|
      updates[key] = "user_id"
    end
    updates['submission_comments'] = 'author_id'
    updates.each do |table, column|
      begin
        klass = table.classify.constantize
        if klass.new.respond_to?("#{column}=".to_sym)
          klass.connection.execute("UPDATE #{table} SET #{column}=#{new_user.id} WHERE #{column}=#{self.id}")
        end
      rescue => e
        logger.error "migrating #{table} column #{column} failed: #{e.to_s}"
      end
    end
    self.reload
    Enrollment.send_later(:recompute_final_scores, new_user.id)
    self.destroy
  end
  
  # Overwrites the old user name, if there was one.  Fills in the new one otherwise.
  def assert_name(name=nil)
    if name && (self.pre_registered? || self.creation_pending?) && name != email
      self.name = name
      save!
    end
    self
  end
  
  def to_atom
    Atom::Entry.new do |entry|
      entry.title     = self.name
      entry.updated   = self.updated_at
      entry.published = self.created_at
      entry.links    << Atom::Link.new(:rel => 'alternate', 
                                    :href => "/users/#{self.id}")
    end
  end
  
  def admins
    [self]
  end
  
  def students
    [self]
  end
  
  def latest_pseudonym
    Pseudonym.scoped(:order => 'created_at DESC', :conditions => {:user_id => id}).active.first
  end
  
  def used_feature(feature)
    self.update_attribute(:features_used, ((self.features_used || "").split(/,/).map(&:to_s) + [feature.to_s]).uniq.join(','))
  end
  
  def used_feature?(feature)
    self.features_used && self.features_used.split(/,/).include?(feature.to_s)
  end
  
  def available_courses
    # this list should be longer if the person has admin priveleges...
    self.courses
  end
  
  def courses_with_grades
    self.available_courses.select{|c| c.grants_right?(self, nil, :participate_as_student)}
  end
  memoize :courses_with_grades
  
  attr_accessor :invitation_email
  
  set_policy do
    given { |user| user == self }
    can :rename and can :read and can :manage and can :manage_content and can :manage_files and can :manage_calendar and can :become_user

    given {|user| self.courses.any?{|c| c.user_is_teacher?(user)}}
    can :rename and can :create_user_notes and can :read_user_notes
    
    given do |user|
      user && (
        # this means that the user we are given is an administrator of an account of one of the courses that this user is enrolled in
        self.all_courses.any? { |c| c.grants_right?(user, nil, :read_reports) }
      )
    end
    can :rename and can :remove_avatar and can :view_statistics and can :create_user_notes and can :read_user_notes and can :delete_user_notes
    
    given do |user|
      user && (
        # or, if the user we are given is an admin in one of this user's accounts
        (self.associated_accounts.any?{|a| a.grants_right?(user, nil, :manage_students) })
      )
    end
    can :manage_user_details and can :remove_avatar and can :rename and can :view_statistics and can :create_user_notes and can :read_user_notes and can :delete_user_notes
    
    given do |user|
      user && (
        # or, if the user we are given is an admin in one of this user's accounts
        (self.associated_accounts.any?{|a| a.grants_right?(user, nil, :manage_user_logins) })
      )
    end
    can :manage_user_details and can :manage_logins and can :rename and can :view_statistics and can :create_user_notes and can :read_user_notes and can :delete_user_notes

    given do |user|
      user && ((
        # or, if the user we are given can masquerade in *all* of this user's accounts
        # (to prevent an account admin from masquerading and gaining access to another root account)
        (self.associated_accounts.all?{|a| a.grants_right?(user, nil, :become_user) } && !self.associated_accounts.empty?)
      ) && (
        # account admins can't masquerade as other account admins
        self.account_users.empty? || (
          # unless they're a site admin
          Account.site_admin.grants_right?(user, nil, :become_user) &&
          # and not wanting to become a site admin
          !Account.site_admin_user?(self)
        )
      ) || (
        # only site admins can masquerade as users that don't belong to any account
        self.associated_accounts.empty? && Account.site_admin.grants_right?(user, nil, :become_user)
      ))
    end
    can :become_user
  end

  def self.infer_id(obj)
    case obj
    when User
      obj.id
    when Numeric
      obj
    when CommunicationChannel
      obj.user_id
    when Pseudonym
      obj.user_id
    when AccountUser      
      obj.user_id
    when OpenObject
      obj.id
    when String
      obj.to_i
    else 
      raise ArgumentError, "Cannot infer a user_id from #{obj.inspect}"
    end
  end
  
  def management_contexts
    contexts = [self] + self.courses + self.groups.active + self.all_courses
    contexts.uniq
  end

  def file_management_contexts
    contexts = [self] + self.courses + self.groups.active + self.all_courses
    contexts.uniq.select{|c| c.grants_right?(self, nil, :manage_files) }
  end

  def facebook
    self.user_services.for_service('facebook').first rescue nil
  end
  
  def visible_inbox_types=(val)
    types = (val || "").split(",")
    write_attribute(:visible_inbox_types, types.map{|t| t.classify }.join(","))
  end
  
  def show_in_inbox?(type)
    if self.respond_to?(:visible_inbox_types) && self.visible_inbox_types
      types = self.visible_inbox_types.split(",")
      types.include?(type)
    else
      true
    end
  end
  
  def submitted_submission_for(assignment_id)
    @submissions ||= self.submissions.having_submission.to_a
    @submissions.detect{|s| s.assignment_id == assignment_id }
  end
  
  def attempted_quiz_submission_for(quiz_id)
    @quiz_submissions ||= self.quiz_submissions.select{|s| !s.settings_only? }
    @quiz_submissions.detect{|qs| qs.quiz_id == quiz_id }
  end
  
  def module_progression_for(module_id)
    @module_progressions ||= self.context_module_progressions.to_a
    @module_progressions.detect{|p| p.context_module_id == module_id }
  end
  
  def clear_cached_lookups
    @module_progressions = nil
    @quiz_submissions = nil
    @submissions = nil
  end
  
  def update_avatar_image(force_reload=false)
    if !self.avatar_image_url || force_reload
      if self.avatar_image_source == 'facebook'
        # TODO: support this
      elsif self.avatar_image_source == 'twitter'
        twitter = self.user_services.for_service('twitter').first rescue nil
        if twitter
          url = URI.parse("http://twitter.com/users/show.json?user_id=#{twitter.service_user_id}")
          data = JSON.parse(Net::HTTP.get(url)) rescue nil
          if data
            self.avatar_image_url = data['profile_image_url'] || self.avatar_image_url
            self.avatar_image_updated_at = Time.now
          end
        end
      end
    end
  end
  
  def self.max_messages_per_day
    25
  end
  
  def max_messages_per_day
    User.max_messages_per_day
  end
  
  def gravatar_url(size=50, fallback=nil)
    fallback ||= "http://#{HostUrl.default_host}/images/no_pic.gif"
    "https://secure.gravatar.com/avatar/#{Digest::MD5.hexdigest(self.email) rescue '000'}?s=#{size}&d=#{CGI::escape(fallback)}"
  end
  
  def avatar_image=(val)
    return false if avatar_state == :locked
    val ||= {}
    if val['type'] == 'facebook'
      # TODO: support this
    elsif val['type'] == 'gravatar'
      self.avatar_image_source = 'gravatar'
      self.avatar_image_url = nil
      self.avatar_image_updated_at = Time.now
      self.avatar_state = 'submitted'
    elsif val['type'] == 'twitter'
      twitter = self.user_services.for_service('twitter').first rescue nil
      if twitter
        url = URI.parse("http://twitter.com/users/show.json?user_id=#{twitter.service_user_id}")
        data = JSON.parse(Net::HTTP.get(url)) rescue nil
        if data
          self.avatar_image_source = 'twitter'
          self.avatar_image_url = data['profile_image_url'] || self.avatar_image_url
          self.avatar_image_updated_at = Time.now
          self.avatar_state = 'submitted'
        end
      end
    elsif val['type'] == 'linked_in'
      linked_in = self.user_services.for_service('linked_in').first rescue nil
      if linked_in
        profile = linked_in_profile
        if profile
          self.avatar_image_url = profile['picture_url']
          self.avatar_image_source = 'linked_in'
          self.avatar_image_updated_at = Time.now
          self.avatar_state = 'submitted'
        end
      end
    elsif val['type'] == 'attachment' && val['url'] && val['url'].match(/\A\/images\/thumbnails\//)
      self.avatar_image_url = val['url']
      self.avatar_image_source = 'attachment'
      self.avatar_image_updated_at = Time.now
      self.avatar_state = 'submitted'
    else
      self.avatar_image_url = nil
      self.avatar_image_source = 'no_pic'
      self.avatar_image_updated_at = Time.now
      self.avatar_state = 'approved'
    end
  end
  
  def report_avatar_image!(associated_context=nil)
    if avatar_state == :approved || avatar_state == :locked
      avatar_state = 're_reported'
    else
      avatar_state = 'reported'
    end
    save!
  end
  
  def avatar_state
    if ['none', 'submitted', 'approved', 'locked', 'reported', 're_reported'].include?(read_attribute(:avatar_state))
      read_attribute(:avatar_state).to_sym
    else
      :none
    end
  end
  
  def avatar_state=(val)
    if ['none', 'submitted', 'approved', 'locked', 'reported', 're_reported'].include?(val.to_s)
      if val == 'none'
        self.avatar_image_url = nil
        self.avatar_image_source = 'no_pic'
        self.avatar_image_updated_at = Time.now
      end
      write_attribute(:avatar_state, val)
    end
  end
  
  def avatar_reportable?
    [:submitted, :approved, :reported, :re_reported].include?(avatar_state)
  end
  
  def avatar_approvable?
    [:submitted, :reported, :re_reported].include?(avatar_state)
  end
  
  def avatar_approved?
    [:approved, :locked, :re_reported].include?(avatar_state)
  end
  
  def lti_role_types
    memberships = current_enrollments.uniq + account_users.uniq
    memberships.map{|membership|
      case membership
      when StudentEnrollment
        'Student'
      when TeacherEnrollment
        'Instructor'
      when TaEnrollment
        'Instructor'
      when ObserverEnrollment
        'Observer'
      when AccountUser
        'AccountAdmin'
      else
        'Observer'
      end
    }.uniq
  end
  
  def avatar_url(size=nil, avatar_setting=nil, fallback=nil)
    size ||= 50
    avatar_setting ||= 'enabled'
    if avatar_setting == 'enabled' || (avatar_setting == 'enabled_pending' && avatar_approved?) || (avatar_setting == 'sis_only')
      @avatar_url ||= self.avatar_image_url 
    end
    @avatar_url ||= '/images/no_pic.gif' if self.avatar_image_source == 'no_pic'
    @avatar_url ||= gravatar_url(size, fallback) if avatar_setting == 'enabled'
    @avatar_url ||= '/images/no_pic.gif'
    @avatar_url
  end
  
  named_scope :with_avatar_state, lambda{|state|
    if state == 'any'
      {
        :conditions =>['avatar_state IS NOT NULL AND avatar_state != ?', 'none'],
        :order => 'avatar_image_updated_at DESC'
      }
    else
      {
        :conditions => {:avatar_state => state},
        :order => 'avatar_image_updated_at DESC'
      }
    end
  }
  
  def sorted_rubrics
    context_codes = ([self] + self.management_contexts).uniq.map(&:asset_string)
    rubrics = self.context_rubrics.active
    rubrics += Rubric.active.find_all_by_context_code(context_codes)
    rubrics.uniq.sort_by{|r| [(r.association_count || 0) > 3 ? 'a' : 'b', (r.title.downcase rescue 'zzzzz')]}
  end

  def assignments_recently_graded(opts={})
    opts = { :start_at => 1.week.ago, :limit => 10 }.merge(opts)
    Submission.recently_graded_assignments(id, opts[:start_at], opts[:limit])
  end
  memoize :assignments_recently_graded

  def assignments_recently_graded_total_count(opts={})
    assignments_recently_graded(opts.merge({:limit => nil})).size
  end
  memoize :assignments_recently_graded_total_count
  
  def preferences
    read_attribute(:preferences) || write_attribute(:preferences, {})
  end
  
  def send_scores_in_emails?
    preferences[:send_scores_in_emails] == true
  end
  
  
  def close_notification(id)
    preferences[:closed_notifications] ||= []
    preferences[:closed_notifications] << id.to_i
    preferences[:closed_notifications].uniq!
    self.updated_at = Time.now
    save
  end
  
  def ignore_item!(asset_string, purpose, permanent=nil)
    permanent ||= false
    asset_string = asset_string.gsub(/![0-9a-z_]/, '')
    preferences[:ignore] ||= {}
    preferences[:ignore][purpose.to_sym] ||= {}
    preferences[:ignore][purpose.to_sym].each do |key, item|
      preferences[:ignore][purpose.to_sym].delete(key) if item && (!item[:set] || item[:set] < 6.months.ago.utc.iso8601)
    end
    preferences[:ignore][purpose.to_sym][asset_string] = {:permanent => permanent, :set => Time.now.utc.iso8601}
    self.updated_at = Time.now
    save!
  end
  
  def ignored_item_changed!(asset_string, purpose)
    preferences[:ignore] ||= {}
    preferences[:ignore][purpose.to_sym] ||= {}
    if preferences[:ignore][purpose.to_sym][asset_string]
      preferences[:ignore][purpose.to_sym].delete(asset_string) if !preferences[:ignore][purpose.to_sym][asset_string][:permanent]
    end
    self.updated_at = Time.now
    save!
  end
  
  def ignored_items(purpose)
    (preferences[:ignore] || {})[purpose.to_sym] || {}
  end

  def assignments_needing_submitting(opts={})
    course_codes = opts[:contexts] ? (Array(opts[:contexts]).map(&:asset_string) & current_student_enrollment_course_codes) : current_student_enrollment_course_codes
    ignored_ids = ignored_items(:submitting).select{|key, val| key.match(/\Aassignment_/) }.map{|key, val| key.sub(/\Aassignment_/, "") }
    Assignment.for_context_codes(course_codes).active.due_before(1.week.from_now).expecting_submission.due_after(opts[:due_after] || 4.weeks.ago).need_submitting_info(id, opts[:limit] || 15, ignored_ids)
  end
  memoize :assignments_needing_submitting
  
  def assignments_needing_submitting_total_count(opts={})
    course_codes = opts[:contexts] ? (Array(opts[:contexts]).map(&:asset_string) & current_student_enrollment_course_codes) : current_student_enrollment_course_codes
    ignored_ids = ignored_items(:submitting).select{|key, val| key.match(/\Aassignment_/) }.map{|key, val| key.sub(/\Aassignment_/, "") }
    Assignment.for_context_codes(course_codes).active.due_before(1.week.from_now).expecting_submission.due_after(4.weeks.ago).need_submitting_info(id, nil, ignored_ids).size
  end
  memoize :assignments_needing_submitting_total_count
  
  def assignments_needing_grading(opts={})
    course_codes = opts[:contexts] ? (Array(opts[:contexts]).map(&:asset_string) & current_admin_enrollment_course_codes) : current_admin_enrollment_course_codes
    ignored_ids = ignored_items(:grading).select{|key, val| key.match(/\Aassignment_/) }.map{|key, val| key.sub(/\Aassignment_/, "") }
    Assignment.for_context_codes(course_codes).active.expecting_submission.need_grading_info(opts[:limit] || 15, ignored_ids)
  end
  memoize :assignments_needing_grading
  
  def assignments_needing_grading_total_count(opts={})
    course_codes = opts[:contexts] ? (Array(opts[:contexts]).map(&:asset_string) & current_admin_enrollment_course_codes) : current_admin_enrollment_course_codes
    ignored_ids = ignored_items(:grading).select{|key, val| key.match(/\Aassignment_/) }.map{|key, val| key.sub(/\Aassignment_/, "") }
    Assignment.for_context_codes(course_codes).active.expecting_submission.need_grading_info(nil, ignored_ids).size
  end
  memoize :assignments_needing_grading_total_count
  
  def generate_access_verifier(ts)
    require 'openssl'
    digest = OpenSSL::Digest::MD5.new
    OpenSSL::HMAC.hexdigest(digest, uuid, ts.to_s)
  end
  
  private :generate_access_verifier
  def access_verifier
    ts = Time.now.utc.to_i
    [ts, generate_access_verifier(ts)]
  end
  
  def valid_access_verifier?(ts, sig)
    ts.to_i > 5.minutes.ago.to_i && ts.to_i < 1.minute.from_now.to_i && sig == generate_access_verifier(ts.to_i)
  end
  
  def uuid
    if !read_attribute(:uuid)
      self.update_attribute(:uuid, AutoHandle.generate_securish_uuid)
    end
    read_attribute(:uuid)
  end
  
  def self.serialization_excludes; [:uuid,:phone,:creation_unique_id,:creation_email,:features_used]; end
  
  def migrate_content_links(html, from_course)
    Course.migrate_content_links(html, from_course, self)
  end
  
  attr_accessor :merge_mappings
  attr_accessor :merge_results
  def merge_mapped_id(*args)
    nil
  end
  
  def map_merge(*args)
  end
  def log_merge_result(text)
    @merge_results ||= []
    @merge_results << text
  end
  def warn_merge_result(text)
    record_merge_result(text)
  end

  def file_structure_for(user)
    User.file_structure_for(self, user)
  end
  
  def secondary_identifier
    self.email || self.id
  end
  
  def self.file_structure_for(context, user)
    res = {
      :contexts => [context],
      :collaborations => [],
      :folders => [],
      :folders_with_subcontent => [],
      :files => []
    }
    context_codes = res[:contexts].map{|c| c.asset_string }
    if !context.is_a?(User) && user
      res[:collaborations] = user.collaborations.active.find(:all, :include => [:user, :users]).select{|c| c.context_id && c.context_type && context_codes.include?("#{c.context_type.underscore}_#{c.context_id}") }
      res[:collaborations] = res[:collaborations].sort_by{|c| c.created_at}.reverse
    end
    res[:contexts].each do |context|
      res[:folders] += context.active_folders_with_sub_folders
    end
    res[:folders] = res[:folders].sort_by{|f| [f.parent_folder_id || 0, f.position || 0, f.name || "", f.created_at]}
    res
  end
  
  def assert_pseudonym_and_communication_channel
    if !self.communication_channel && !self.pseudonym
      raise "User must have at least one pseudonym or communication channel"
    elsif self.communication_channel && !self.pseudonym
      self.reload
    elsif self.pseudonym && !self.communication_channel
      self.pseudonym.assert_communication_channel
      self.reload
    end
  end
  
  def generate_reminders_if_changed
    send_later(:generate_reminders!) if @reminder_times_changed
  end
  
  def generate_reminders!
    enrollments = self.current_enrollments
    mgmt_course_ids = enrollments.select{|e| e.admin? }.map(&:course_id).uniq
    student_course_ids = enrollments.select{|e| !e.admin? }.map(&:course_id).uniq
    assignments = Assignment.for_courses(mgmt_course_ids + student_course_ids).active.due_after(Time.now)
    student_assignments = assignments.select{|a| student_course_ids.include?(a.context_id) }
    mgmt_assignments = assignments - student_assignments
    
    due_assignment_ids = []
    grading_assignment_ids = []
    assignment_reminders.each do |r|
      res = r.update_for(self)
      if r.reminder_type == 'grading' && res
        grading_assignment_ids << r.assignment_id
      elsif r.reminder_type == 'due_at' && res
        due_assignment_ids << r.assignment_id
      end
    end
    needed_ids = student_assignments.map(&:id) - due_assignment_ids
    student_assignments.select{|a| needed_ids.include?(a.id) }.each do |assignment|
      r = assignment_reminders.build(:user => self, :assignment => assignment, :reminder_type => 'due_at')
      r.update_for(assignment)
    end
    needed_ids = mgmt_assignments.map(&:id) - grading_assignment_ids
    mgmt_assignments.select{|a| needed_ids.include?(a.id) }.each do |assignment|
      r = assignment_reminders.build(:user => self, :assignment => assignment, :reminder_type => 'grading')
      r.update_for(assignment)
    end
    save
  end

  def time_difference_from_date(hash)
    n = hash[:number].to_i
    n = nil if n == 0
    if hash[:metric] == "weeks"
      (n || 1).weeks.to_i
    elsif hash[:metric] == "days"
      (n || 1).days.to_i
    elsif hash[:metric] == "hours"
      (n || 1).hours.to_i
    elsif hash[:metric] == "never"
      0
    else
      nil
    end
  end
  
  def remind_for_due_dates=(hash)
    self.reminder_time_for_due_dates = time_difference_from_date(hash)
  end
  
  def remind_for_grading=(hash)
    self.reminder_time_for_grading = time_difference_from_date(hash)
  end
  
  def is_a_context?
    true
  end
  
  def account
    self.pseudonym.account rescue Account.default
  end
  memoize :account
  
   # activesupport/lib/active_support/memoizable.rb from rails and
   # http://github.com/seamusabshere/cacheable/blob/master/lib/cacheable.rb from the cacheable gem
   # to get a head start
  
  # this method takes an optional {:include_enrollment_uuid => uuid}   so that you can pass it the session[:enrollment_uuid] and it will include it. 
  def cached_current_enrollments(opts={})
    Rails.cache.fetch([self, 'current_enrollments', opts[:include_enrollment_uuid] ].cache_key) do
      res = self.current_and_invited_enrollments.to_a.dup
      if opts[:include_enrollment_uuid] && pending_enrollment = Enrollment.find_by_uuid_and_workflow_state(opts[:include_enrollment_uuid], "invited")
        res << pending_enrollment
        res.uniq!
      end
      res
    end
  end
  memoize :cached_current_enrollments
  
  def cached_not_ended_enrollments
    @cached_all_enrollments = Rails.cache.fetch([self, 'not_ended_enrollments'].cache_key) do
      self.not_ended_enrollments.to_a
    end
  end
  
  def cached_current_group_memberships
    self.group_memberships.active.select{|gm| gm.group.active? }
  end
  
  def current_student_enrollment_course_codes
    @current_student_enrollment_course_codes ||= Rails.cache.fetch([self, 'current_student_enrollment_course_codes'].cache_key) do
      self.enrollments.student.scoped(:select => "course_id").map{|e| "course_#{e.course_id}"}
    end
  end
  
  def current_admin_enrollment_course_codes
    @current_admin_enrollment_course_codes ||= Rails.cache.fetch([self, 'current_admin_enrollment_course_codes'].cache_key) do
      self.enrollments.admin.scoped(:select => "course_id").map{|e| "course_#{e.course_id}"}
    end
  end
  
  # TODO: this smells, I really don't get it (anymore... I wrote it :-( )
  def self.module_progression_job_queued(user_id, time_string=nil)
    time_string ||= Time.now.utc.iso8601
    @@user_jobs ||= {}
    @@user_jobs[user_id] ||= time_string
  end
  
  def self.module_progression_jobs_queued?(user_id)
    recent = 1.minute.ago.utc.iso8601
    @@user_jobs ||= {}
    !!(@@user_jobs && @@user_jobs[user_id] && @@user_jobs[user_id] > recent)
  end
  
  def submissions_for_context_codes(context_codes, opts={})
    return [] if (!context_codes || context_codes.empty?)
    opts[:start_at] ||= 2.weeks.ago
    opts[:fallback_start_at] ||= opts[:start_at]
    opts[:limit] ||= 20
    
    submissions = []
    submissions += self.submissions.after(opts[:fallback_start_at]).for_context_codes(context_codes).find(
      :all, 
      :conditions => "submissions.score IS NOT NULL AND assignments.workflow_state != 'deleted'",
      :include => [:assignment, :user, :submission_comments],
      :order => 'submissions.created_at DESC',
      :limit => opts[:limit]
    )
    # THIS IS SLOW, it takes ~230ms for mike
    submissions += Submission.for_context_codes(context_codes).find(
      :all,
      :select => "submissions.*, last_updated_at_from_db",
      :joins => self.class.send(:sanitize_sql_array, [<<-SQL, opts[:fallback_start_at], self.id, self.id]),
                INNER JOIN (
                  SELECT MAX(submission_comments.created_at) AS last_updated_at_from_db, submission_id
                  FROM submission_comments, submission_comment_participants
                  WHERE submission_comments.id = submission_comment_id
                    AND (submission_comments.created_at > ?)
                    AND (submission_comment_participants.user_id = ?)
                    AND (submission_comments.author_id <> ?)
                  GROUP BY submission_id
                ) AS relevant_submission_comments ON submissions.id = submission_id
                INNER JOIN assignments ON assignments.id = submissions.assignment_id AND assignments.workflow_state <> 'deleted'
                SQL
      :order => 'last_updated_at_from_db DESC',
      :limit => opts[:limit]
    )
    
    submissions = submissions.sort_by{|t| (t.last_updated_at_from_db.to_datetime.in_time_zone rescue nil)  || t.created_at}.reverse
    submissions = submissions.uniq
    submissions.first(opts[:limit])
    submissions
  end
  memoize :submissions_for_context_codes
  
  # This is only feedback for student contexts (unless specific contexts are passed in)
  def recent_feedback(opts={})
    context_codes = opts[:context_codes] || (opts[:contexts] ? setup_context_lookups(opts[:contexts]) : self.current_student_enrollment_course_codes)
    submissions_for_context_codes(context_codes, opts)
  end
  memoize :recent_feedback
  
  alias_method :stream_items_simple, :stream_items
  def stream_items(opts={})
    opts[:start_at] ||= 2.weeks.ago
    opts[:fallback_start_at] = opts[:start_at]
  
    items = stream_items_simple.scoped(:conditions => { 'stream_item_instances.hidden' => false })
    # dont make the query do an stream_items.context_code IN
    # ('course_20033','course_20237','course_20247' ...) if they dont pass any
    # contexts, just assume it wants any context code.
    if opts[:contexts]
      # still need to optimize the query to use a root_context_code.  that way a
      # users course dashboard even if they have groups does a query with
      # "context_code=..." instead of "context_code IN ..."
      items = items.scoped(:conditions => ['stream_item_instances.context_code in (?)', setup_context_lookups(opts[:contexts])])
    end

    if opts[:before_id]
      items = items.scoped(:conditions => ['id < ?', opts[:before_id]], :limit => 21)
    else
      items = items.scoped(:limit => 21)
    end

    # next line does 2 things, 
    # 1. forces the query to be run, so that we dont send one query for the count and one for the actual dataset.
    # 2. make sure that we always return an array and not nil
    items.all(:order => 'stream_item_instances.id desc')
  end
  memoize :stream_items
  
  def calendar_events_for_calendar(opts={})
    opts = opts.dup
    context_codes = opts[:context_codes] || (opts[:contexts] ? setup_context_lookups(opts[:contexts]) : self.cached_context_codes)
    return [] if (!context_codes || context_codes.empty?)
    opts[:start_at] ||= 2.weeks.ago
    opts[:fallback_start_at] ||= opts[:start_at] - 2.weeks
    opts[:fallback_start_at] = opts[:start_at] unless opts[:include_forum] == false
    opts[:end_at] ||= 1.weeks.from_now
    
    events = []
    ev = CalendarEvent
    ev = CalendarEvent.active if !opts[:include_deleted_events]
    events += ev.for_context_codes(context_codes).between(opts[:fallback_start_at], opts[:end_at]).updated_after(opts[:updated_at])
    events += Assignment.active.for_context_codes(context_codes).due_between(opts[:fallback_start_at], opts[:end_at]).updated_after(opts[:updated_at]).with_just_calendar_attributes
    events.sort_by{|e| [e.start_at, e.title || ""] }.uniq
  end
  
  def recent_events(opts={})
    context_codes = opts[:context_codes] || (opts[:contexts] ? setup_context_lookups(opts[:contexts]) : self.cached_context_codes)
    return [] if (!context_codes || context_codes.empty?)
    
    opts[:start_at] ||= 2.weeks.ago
    opts[:fallback_start_at] ||= opts[:start_at] - 2.weeks
    opts[:fallback_start_at] = opts[:start_at] unless opts[:include_forum] == false
    opts[:limit] ||= 20
    
    events = CalendarEvent.active.for_context_codes(context_codes).between(opts[:fallback_start_at], Time.now).scoped(:limit => opts[:limit])
    events += Assignment.active.for_context_codes(context_codes).due_between(opts[:fallback_start_at], Time.now).scoped(:limit => opts[:limit])
    events.sort_by{|e| [e.start_at, e.title] }.reverse.uniq.first(opts[:limit])
  end

  def upcoming_events(opts={})
    context_codes = opts[:context_codes] || (opts[:contexts] ? setup_context_lookups(opts[:contexts]) : self.cached_context_codes)
    return [] if (!context_codes || context_codes.empty?)
    
    opts[:end_at] ||= 1.weeks.from_now
    opts[:limit] ||= 20
    
    events = CalendarEvent.active.for_context_codes(context_codes).between(Time.now, opts[:end_at]).scoped(:limit => opts[:limit])
    events += Assignment.active.for_context_codes(context_codes).due_between(Time.now, opts[:end_at]).scoped(:limit => opts[:limit]).include_submitted_count
    events.sort_by{|e| [e.start_at, e.title] }.uniq.first(opts[:limit])
  end

  def undated_events(opts={})
    opts = opts.dup
    context_codes = opts[:context_codes] || (opts[:contexts] ? setup_context_lookups(opts[:contexts]) : self.cached_context_codes)
    return [] if (!context_codes || context_codes.empty?)

    undated_events = []
    undated_events += CalendarEvent.active.for_context_codes(context_codes).undated.updated_after(opts[:updated_at])
    undated_events += Assignment.active.for_context_codes(context_codes).undated.updated_after(opts[:updated_at]).with_just_calendar_attributes
    undated_events.sort_by{|e| e.title }
  end
  
  def setup_context_lookups(contexts=nil)
    # TODO: All the event methods use this and it's really slow.
    Array(contexts || cached_contexts).map(&:asset_string)
  end
  memoize :setup_context_lookups

  # TODO: doesn't actually cache, needs to be optimized
  def cached_contexts
    @cached_contexts ||= begin
      context_groups = []
      # according to the set_policy block in group.rb, user u can manage group
      # g if either:
      # (a) g.context.grants_right?(u, :manage_groups)
      # (b) g.participating_users.include(u)
      # this is a very performance sensitive method, so we're bypassing the
      # normal policy checking and somewhat duplicating auth logic here. which
      # is a shame. it'd be really nice to add support to our policy framework
      # for understanding how to load associations based on policies.
      self.courses.all(:include => :active_groups).select { |c| c.grants_right?(self, :manage_groups) }.each { |c| context_groups += c.active_groups }
      self.courses + (self.groups.active + context_groups).uniq
    end
  end
  
  # TODO: doesn't actually cache, needs to be optimized
  def cached_context_codes
    Array(self.cached_contexts).map(&:asset_string)
  end
  
  def manageable_courses
    Course.manageable_by_user(self.id)
  end

  def manageable_courses_name_like(query="")
    self.manageable_courses.name_like(query).limit(50)
  end
  memoize :manageable_courses_name_like
  
  def last_completed_module
    self.context_module_progressions.select{|p| p.completed? }.sort_by{|p| p.completed_at || p.created_at }.last.context_module rescue nil
  end
  
  def last_completed_course
    self.enrollments.select{|e| e.completed? }.sort_by{|e| e.completed_at || e.created_at }.last.course rescue nil
  end
  
  def last_mastered_assignment
    self.learning_outcome_results.sort_by{|r| r.assessed_at || r.created_at }.select{|r| r.mastery? }.map{|r| r.assignment }.last
  end
  
  def self.assert_by_email(email, name=nil, password=nil)
    user = Pseudonym.find_by_unique_id(email).user rescue nil
    user ||= CommunicationChannel.find_by_path(email).user rescue nil
    res = {:email => email}
    if user
      p = user.pseudonyms.active.find_by_unique_id(email)
      if user.creation_pending? || user.pre_registered?
        p ||= user.pseudonyms.build(:unique_id => email, :password => password, :password_confirmation => password)
        p.password = password
        p.password_confirmation = password
        res[:password] = password
      elsif !p
        p ||= user.pseudonyms.create!(:unique_id => email, :password => password, :password_confirmation => password)
        res[:password] = password
      end
      cc = user.communication_channels.unretired.find_by_path(email)
      cc ||= user.communication_channels.create!(:path => email) unless CommunicationChannel.find_by_path(email)
    else
      user = User.create!(:name => name || email)
      user.pseudonyms.create!(:unique_id => email, :path => email, :password => password, :password_confirmation => password)
      cc = user.communication_channels.find_by_path(email) #pseudonym.communication_channel.confirm
      cc.confirm if cc
      res[:password] = password
      res[:new] = true
    end
    res[:user] = user
    res
  end
  
  def quota
    read_attribute(:storage_quota) || Setting.get_cached('user_default_quota', 50.megabytes.to_s).to_i
  end
  
  def update_last_user_note
    note = user_notes.active.scoped(:order => 'user_notes.created_at DESC', :limit=>1).first
    self.last_user_note = note ? note.created_at : nil
  end
  
  TAB_PROFILE = 0
  TAB_COMMUNICATION_PREFERENCES = 1
  TAB_FILES = 2
  TAB_EPORTFOLIOS = 3
  TAB_HOME = 4

  def sis_user_id
    pseudonym.try(:sis_user_id)
  end

<<<<<<< HEAD
  def initiate_conversation(user_ids, private = nil)
    private = user_ids.size == 1 if private.nil?
    Conversation.initiate([self.id] + user_ids, private).conversation_participants.find_by_user_id(self.id)
  end

  def messageable_users(options = {})
    course_ids = courses.active.map(&:id)
    group_ids = groups.active.map(&:id)

    if options[:context] && options[:context] =~ /\Acourse_(\d+)\z/
      course_ids &= [$1.to_i]
      group_ids = []
    elsif options[:context] && options[:context] =~ /\Agroup_(\d+)\z/
      group_ids &= [$1.to_i]
      course_ids = []
    end
    return [] unless course_ids.present? || group_ids.present?

    user_condition_sql = "users.id <> #{self.id}"
    user_condition_sql << " AND users.id IN (#{options[:ids].join(', ')})" if options[:ids]
    user_condition_sql << " AND #{wildcard('users.name', options[:search])}" if options[:search]
    user_sql = []

    user_sql << <<-SQL if course_ids.present?
      SELECT users.id, users.name, users.sortable_name, course_id, null as group_id
      FROM users, enrollments, courses
      WHERE course_id IN (#{course_ids.join(',')}) AND users.id = user_id AND courses.id = course_id
        AND #{self.class.reflections[:current_enrollments].options[:conditions]}
        AND #{user_condition_sql}
    SQL

    user_sql << <<-SQL if group_ids.present?
      SELECT users.id, users.name, users.sortable_name, null, group_id
      FROM users, group_memberships
      WHERE group_id IN (#{group_ids.join(',')}) AND users.id = user_id
        AND #{user_condition_sql}
    SQL

    User.find_by_sql <<-SQL
      SELECT id, name, sortable_name,
        #{connection.func(:group_concat, :course_id)} AS courses,
        #{connection.func(:group_concat, :group_id)} AS groups
      FROM (
        #{user_sql.join(' UNION ')}
      ) users
      GROUP BY #{connection.group_by('id', 'name', 'sortable_name')}
      ORDER BY sortable_name
    SQL
  end
=======
  # association with dynamic, filtered join condition for submissions.
  # This is messy, but in ActiveRecord 2 this is the only way to do an eager
  # loading :include condition that has dynamic join conditions. It looks like
  # there's better solutions in AR 3.
  # See also e.g., http://makandra.com/notes/983-dynamic-conditions-for-belongs_to-has_many-and-has_one-associations
  has_many :submissions_for_given_assignments, :include => [:assignment, :submission_comments], :conditions => 'submissions.assignment_id IN (#{Api.assignment_ids_for_students_api.join(",")})', :class_name => 'Submission'
>>>>>>> 5e66286c
end<|MERGE_RESOLUTION|>--- conflicted
+++ resolved
@@ -1496,7 +1496,6 @@
     pseudonym.try(:sis_user_id)
   end
 
-<<<<<<< HEAD
   def initiate_conversation(user_ids, private = nil)
     private = user_ids.size == 1 if private.nil?
     Conversation.initiate([self.id] + user_ids, private).conversation_participants.find_by_user_id(self.id)
@@ -1546,12 +1545,11 @@
       ORDER BY sortable_name
     SQL
   end
-=======
+
   # association with dynamic, filtered join condition for submissions.
   # This is messy, but in ActiveRecord 2 this is the only way to do an eager
   # loading :include condition that has dynamic join conditions. It looks like
   # there's better solutions in AR 3.
   # See also e.g., http://makandra.com/notes/983-dynamic-conditions-for-belongs_to-has_many-and-has_one-associations
   has_many :submissions_for_given_assignments, :include => [:assignment, :submission_comments], :conditions => 'submissions.assignment_id IN (#{Api.assignment_ids_for_students_api.join(",")})', :class_name => 'Submission'
->>>>>>> 5e66286c
 end